--- conflicted
+++ resolved
@@ -399,11 +399,6 @@
             )
         )
 
-<<<<<<< HEAD
-        if lines:
-            sys.stdout.writelines(lines)
-            sys.exit(1)
-=======
         if diff_lines:
             sys.stdout.writelines(diff_lines)
             sys.exit(1)
@@ -413,9 +408,4 @@
         if opts.output:
             print(f'Graph rendered to {opts.output}')
         else:
-            gui(filename)
-
-
-if __name__ == '__main__':
-    main()
->>>>>>> 8032b25a
+            gui(filename)