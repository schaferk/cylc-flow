--- conflicted
+++ resolved
@@ -255,13 +255,13 @@
         return ret
 
 
-<<<<<<< HEAD
 class NoHostsError(CylcError):
     """None of the hosts of a given platform were reachable."""
     def __init__(self, platform):
         self.platform_n = platform['name']
         super().__init__(f'Unable to find valid host for {self.platform_n}')
-=======
+
+
 class CylcVersionError(CylcError):
     """Contact file is for a Cylc Version not supported by this script."""
     def __init__(self, version=None):
@@ -274,5 +274,4 @@
                 'compatible with Cylc 8.'
             )
         else:
-            return "Installed workflow is not compatible with Cylc 8."
->>>>>>> 9351122f
+            return "Installed workflow is not compatible with Cylc 8."