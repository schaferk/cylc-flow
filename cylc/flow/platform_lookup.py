# THIS FILE IS PART OF THE CYLC SUITE ENGINE.
# Copyright (C) 2008-2019 NIWA & British Crown (Met Office) & Contributors.
#
# This program is free software: you can redistribute it and/or modify
# it under the terms of the GNU General Public License as published by
# the Free Software Foundation, either version 3 of the License, or
# (at your option) any later version.
#
# This program is distributed in the hope that it will be useful,
# but WITHOUT ANY WARRANTY; without even the implied warranty of
# MERCHANTABILITY or FITNESS FOR A PARTICULAR PURPOSE.  See the
# GNU General Public License for more details.
#
# You should have received a copy of the GNU General Public License
# along with this program.  If not, see <http://www.gnu.org/licenses/>.
#
# Tests for the platform lookup.

import re
from cylc.flow.exceptions import PlatformLookupError


def forward_lookup(platforms, job_platform):
    """
    Find out which job platform to use given a list of possible platforms and
    a task platform string.

    Verifies selected platform is present in global.rc file and returns it,
    raises error if platfrom is not in global.rc or returns 'localhost' if
    no platform is initally selected.

    Args:
        job_platform (str):
            platform item from config [runtime][TASK]platform
        platforms (dictionary):
            list of possible platforms defined by global.rc

    Returns:
        platform (str):
            string representing a platform from the global config.

    Example:
    >>> platforms = {
    ...     'suite server platform': None,
    ...     'desktop[0-9][0-9]|laptop[0-9][0-9]': None,
    ...     'sugar': {
    ...         'remote hosts': 'localhost',
    ...         'batch system': 'slurm'
    ...     },
    ...     'hpc': {
    ...         'remote hosts': ['hpc1', 'hpc2'],
    ...         'batch system': 'pbs'
    ...     },
    ...     'hpc1-bg': {
    ...         'remote hosts': 'hpc1',
    ...         'batch system': 'background'
    ...     },
    ...     'hpc2-bg': {
    ...         'remote hosts': 'hpc2',
    ...         'batch system': 'background'
    ...     }
    ... }
    >>> job_platform = 'desktop22'
    >>> forward_lookup(platforms, job_platform)
    'desktop22'
    """
    if job_platform is None:
        return 'localhost'
    for platform in reversed(list(platforms)):
        if re.fullmatch(platform, job_platform):
            return job_platform

    raise PlatformLookupError(
        f"No matching platform \"{job_platform}\" found")


def reverse_lookup(platforms, job, remote):
    """
    Find out which job platform to use given a list of possible platforms
    and the task dictionary with cylc 7 definitions in it.

          +------------+ Yes    +-----------------------+
    +-----> Tried all  +------->+ RAISE                 |
    |     | platforms? |        | PlatformNotFoundError |
    |     +------------+        +-----------------------+
    |              No|
    |     +----------v---+
    |     | Examine next |
    |     | platform     |
    |     +--------------+
    |                |
    |     +----------v----------------+
    |     | Do all items other than   |
    +<----+ "host" and "batch system" |
    |   No| match for this plaform    |
    |     +---------------------------+
    |                           |Yes
    |                +----------v----------------+ No
    |                | Task host is 'localhost'? +--+
    |                +---------------------------+  |
    |                           |Yes                |
    |              No+----------v----------------+  |
    |            +---+ Task batch system is      |  |
    |            |   | 'background'?             |  |
    |            |   +---------------------------+  |
    |            |              |Yes                |
    |            |   +----------v----------------+  |
    |            |   | RETURN 'localhost'        |  |
    |            |   +---------------------------+  |
    |            |                                  |
    |    +-------v-------------+     +--------------v-------+
    |  No| batch systems match |  Yes| batch system and     |
    +<---+ and 'localhost' in  |  +--+ host both match      |
    |    | platform hosts?     |  |  +----------------------+
         +---------------------+  |                 |No
    |            |Yes             |  +--------------v-------+
    |    +-------v--------------+ |  | batch system match   |
    |    | RETURN this platform <-+--+ and regex of platform|
    |    +----------------------+ Yes| name matches host    |
    |                                +----------------------+
    |                                  |No
    +<---------------------------------+

    Args:
        job (dict):
            Suite config [runtime][TASK][job] section
        remote (dict):
            Suite config [runtime][TASK][remote] section
        platforms (dict):
            Dictionary containing platfrom definitions.

    Returns:
        platfrom (str):
            string representing a platform from the global config.

    Raises:
        PlatformLookupError:
            If no matching platform can be a found an error is raised.

    Example:
        >>> platforms = {
        ...         'desktop[0-9][0-9]|laptop[0-9][0-9]': {},
        ...         'sugar': {
        ...             'remote hosts': 'localhost',
        ...             'batch system': 'slurm'
        ...         }
        ... }
        >>> job = {'batch system': 'slurm'}
        >>> remote = {'host': 'sugar'}
        >>> reverse_lookup(platforms, job, remote)
        'sugar'
        >>> remote = {}
        >>> reverse_lookup(platforms, job, remote)
        'localhost'
    """
    # These settings are removed from the incoming dictionaries for special
    # handling later - we want more than a simple match:
    #   - In the case of host we also want a regex match to the platform name
    #   - In the case of batch system we want to match the name of the system
    #     to a platform when host is localhost.
    if 'host' in remote.keys() and remote['host']:
        task_host = remote.pop('host')
    else:
        task_host = 'localhost'
    if 'batch system' in job.keys():
        task_batch_system = job.pop('batch system')
    else:
        # Necessary? Perhaps not if batch system default is 'background'
        task_batch_system = 'background'

    # Riffle through the platforms looking for a match to our task settings.
    # reverse dict order so that user config platforms added last are examined
    # before site config platforms.
    for platform_name, platform_spec in reversed(list(platforms.items())):
        # Handle all the items requiring an exact match.
        for task_section in [job, remote]:
            shared_items = set(
                task_section).intersection(set(platform_spec.keys()))
            generic_items_match = all((
                platform_spec[item] == task_section[item]
                for item in shared_items
            ))
        # All items other than batch system and host must be an exact match
        if not generic_items_match:
            continue
        # We have some special logic to identify whether task host and task
        # batch system match the platform in question.
        if (
                task_host == 'localhost' and
                task_batch_system == 'background'
        ):
            return 'localhost'

        elif (
<<<<<<< HEAD
            'remote hosts' in platform_spec.keys() and
            task_host in platform_spec['remote hosts'] and
            task_batch_system == platform_spec['batch system']
=======
                'remote hosts' in platform_spec.keys() and
                task_host in platform_spec['remote hosts'] and
                task_batch_system == platform_spec['batch system']
>>>>>>> 575d45f7
        ):
            # If we have localhost with a non-background batch system we
            # use the batch system to give a sensible guess at the platform
            return platform_name

        elif (
                re.fullmatch(platform_name, task_host) and
                task_batch_system == platform_spec['batch system']
        ):
            return task_host

    raise PlatformLookupError('No platform found matching your task')<|MERGE_RESOLUTION|>--- conflicted
+++ resolved
@@ -192,15 +192,9 @@
             return 'localhost'
 
         elif (
-<<<<<<< HEAD
             'remote hosts' in platform_spec.keys() and
             task_host in platform_spec['remote hosts'] and
             task_batch_system == platform_spec['batch system']
-=======
-                'remote hosts' in platform_spec.keys() and
-                task_host in platform_spec['remote hosts'] and
-                task_batch_system == platform_spec['batch system']
->>>>>>> 575d45f7
         ):
             # If we have localhost with a non-background batch system we
             # use the batch system to give a sensible guess at the platform
