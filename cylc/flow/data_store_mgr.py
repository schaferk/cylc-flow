--- conflicted
+++ resolved
@@ -2091,43 +2091,6 @@
         tp_delta.prerequisites.extend(prereq_list)
         self.updates_pending = True
 
-<<<<<<< HEAD
-    def delta_task_ext_trigger(self, itask, trig, message, satisfied):
-=======
-    def delta_task_clock_trigger(
-        self,
-        itask: TaskProxy,
-        check_items: Tuple,
-    ) -> None:
-        """Create delta for change in task proxy prereqs.
-
-        Args:
-            itask (cylc.flow.task_proxy.TaskProxy):
-                Update task-node from corresponding task proxy
-                objects from the workflow task pool.
-            check_items (tuple):
-                Collection of prerequisites checked to determine if
-                task is ready to run.
-
-        """
-        tp_id, tproxy = self.store_node_fetcher(itask.tokens)
-        if not tproxy:
-            return
-        if len(check_items) == 1:
-            return
-        _, clock, _ = check_items
-        # update task instance
-        if (
-            tproxy.HasField('clock_trigger')
-            and tproxy.clock_trigger.satisfied is not clock
-        ):
-            update_time = time()
-            tp_delta = self.updated[TASK_PROXIES].setdefault(
-                tp_id, PbTaskProxy(id=tp_id))
-            tp_delta.stamp = f'{tp_id}@{update_time}'
-            tp_delta.clock_trigger.satisfied = clock
-            self.updates_pending = True
-
     def delta_task_ext_trigger(
         self,
         itask: TaskProxy,
@@ -2135,7 +2098,6 @@
         message: str,
         satisfied: bool,
     ) -> None:
->>>>>>> 16d0bfd6
         """Create delta for change in task proxy external_trigger.
 
         Args:
