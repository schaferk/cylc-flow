# THIS FILE IS PART OF THE CYLC SUITE ENGINE.
# Copyright (C) NIWA & British Crown (Met Office) & Contributors.
#
# This program is free software: you can redistribute it and/or modify
# it under the terms of the GNU General Public License as published by
# the Free Software Foundation, either version 3 of the License, or
# (at your option) any later version.
#
# This program is distributed in the hope that it will be useful,
# but WITHOUT ANY WARRANTY; without even the implied warranty of
# MERCHANTABILITY or FITNESS FOR A PARTICULAR PURPOSE.  See the
# GNU General Public License for more details.
#
# You should have received a copy of the GNU General Public License
# along with this program.  If not, see <http://www.gnu.org/licenses/>.

"""Suite service files management."""

from typing import Optional, Tuple, Union
import aiofiles
from enum import Enum
import logging
import os
from pathlib import Path
from random import shuffle
import re
import shutil
from subprocess import Popen, PIPE, DEVNULL
import time
from typing import List, Optional, Tuple, TYPE_CHECKING, Union
import zmq.auth

from cylc.flow import LOG
from cylc.flow.cfgspec.glbl_cfg import glbl_cfg
from cylc.flow.exceptions import (
    CylcError,
    PlatformLookupError,
    SuiteServiceFileError,
    TaskRemoteMgmtError,
    WorkflowFilesError)
import cylc.flow.flags
from cylc.flow.pathutil import (
    expand_path,
    get_workflow_run_dir,
    make_localhost_symlinks,
    remove_dir,
    get_next_rundir_number)
from cylc.flow.platforms import (
    get_install_target_to_platforms_map,
    get_localhost_install_target,
    get_platform
)
from cylc.flow.hostuserutil import (
    get_user,
    is_remote_host
)
from cylc.flow.remote import construct_ssh_cmd
from cylc.flow.suite_db_mgr import SuiteDatabaseManager
from cylc.flow.loggingutil import CylcLogFormatter
from cylc.flow.unicode_rules import SuiteNameValidator
from cylc.flow.wallclock import get_current_time_string

if TYPE_CHECKING:
    from logging import Logger


class KeyType(Enum):
    """Used for authentication keys - public or private"""

    PRIVATE = "private"
    PUBLIC = "public"


class KeyOwner(Enum):
    """Used for authentication keys - server or client"""

    SERVER = "server"
    CLIENT = "client"


class KeyInfo():
    """Represents a server or client key file, which can be private or public.

    Attributes:
        file_name:       The file name of this key object.
        key_type:        public or private
        key_owner:       server or client
        key_path:        The absolute path, not including filename,
                         for this key object.
        full_key_path:   The absolute path, including filename,
                         for this key object.


    """

    def __init__(self, key_type, key_owner, full_key_path=None,
                 suite_srv_dir=None, install_target=None, server_held=True):
        self.key_type = key_type
        self.key_owner = key_owner
        self.full_key_path = full_key_path
        self.suite_srv_dir = suite_srv_dir
        self.install_target = install_target
        if self.full_key_path is not None:
            self.key_path, self.file_name = os.path.split(self.full_key_path)
        elif self.suite_srv_dir is not None:
            # Build key filename
            file_name = key_owner.value

            # Add optional install target name
            if (key_owner is KeyOwner.CLIENT
                and key_type is KeyType.PUBLIC
                    and self.install_target is not None):
                file_name = f"{file_name}_{self.install_target}"

            if key_type == KeyType.PRIVATE:
                file_extension = SuiteFiles.Service.PRIVATE_FILE_EXTENSION
            elif key_type == KeyType.PUBLIC:
                file_extension = SuiteFiles.Service.PUBLIC_FILE_EXTENSION

            self.file_name = f"{file_name}{file_extension}"

            # Build key path (without filename) for client public keys
            if (key_owner is KeyOwner.CLIENT
                    and key_type is KeyType.PUBLIC and server_held):
                temp = f"{key_owner.value}_{key_type.value}_keys"
                self.key_path = os.path.join(
                    os.path.expanduser("~"),
                    self.suite_srv_dir,
                    temp)
            elif (
                (key_owner is KeyOwner.CLIENT
                 and key_type is KeyType.PUBLIC
                 and server_held is False)
                or
                (key_owner is KeyOwner.SERVER
                 and key_type is KeyType.PRIVATE)
                or (key_owner is KeyOwner.CLIENT
                    and key_type is KeyType.PRIVATE)
                or (key_owner is KeyOwner.SERVER
                    and key_type is KeyType.PUBLIC)):
                self.key_path = os.path.expandvars(self.suite_srv_dir)

        else:
            raise ValueError(
                "Cannot create KeyInfo without the suite path or full path.")

        # Build full key path (including file name)

        self.full_key_path = os.path.join(self.key_path, self.file_name)


class SuiteFiles:
    """Files and directories located in the suite directory."""

    FLOW_FILE = 'flow.cylc'
    """The workflow configuration file."""

    SUITE_RC = 'suite.rc'
    """Deprecated workflow configuration file."""

    RUN_N = 'runN'
    """Symbolic link for latest run"""

    LOG_DIR = 'log'
    """Workflow log directory."""

    SHARE_DIR = 'share'
    """Workflow share directory."""

    SHARE_CYCLE_DIR = os.path.join(SHARE_DIR, 'cycle')
    """Workflow share/cycle directory."""

    WORK_DIR = 'work'
    """Workflow work directory."""

    class Service:
        """The directory containing Cylc system files."""

        DIRNAME = '.service'
        """The name of this directory."""

        CONTACT = 'contact'
        """Contains settings for the running workflow.

        For details of the fields see ``ContactFileFields``.
        """

        PUBLIC_FILE_EXTENSION = '.key'
        PRIVATE_FILE_EXTENSION = '.key_secret'
        """Keyword identifiers used to form the certificate names.
        Note: the public & private identifiers are set by CurveZMQ, so cannot
        be renamed, but we hard-code them since they can't be extracted easily.
        """

    class Install:
        """The directory containing install source link."""

        DIRNAME = '_cylc-install'
        """The name of this directory."""

        SOURCE = 'source'
        """Symlink to the workflow definition (For run dir)."""

    RESERVED_DIRNAMES = [
        LOG_DIR, SHARE_DIR, WORK_DIR, RUN_N, Service.DIRNAME, Install.DIRNAME]
    """Reserved directory names that cannot be present in a source dir."""

    RESERVED_NAMES = [
        FLOW_FILE, SUITE_RC, *RESERVED_DIRNAMES]
    """Reserved filenames that cannot be used as run names."""


class ContactFileFields:
    """Field names present in ``SuiteFiles.Service.CONTACT``.

    These describe properties of a running suite.

    .. note::

       The presence of this file indicates that the suite is running as it is
       removed when a suite shuts-down, however, in exceptional circumstances,
       if a suite is not properly shut-down this file may be left behind.

    """

    API = 'CYLC_API'
    """The Suite API version string."""

    COMMS_PROTOCOL_2 = 'CYLC_COMMS_PROTOCOL_2'  # indirect comms

    HOST = 'CYLC_SUITE_HOST'
    """The name of the host the suite server process is running on."""

    NAME = 'CYLC_SUITE_NAME'
    """The name of the suite."""

    OWNER = 'CYLC_SUITE_OWNER'
    """The user account under which the suite server process is running."""

    PROCESS = 'CYLC_SUITE_PROCESS'
    """The process ID of the running suite on ``CYLC_SUITE_HOST``."""

    PORT = 'CYLC_SUITE_PORT'
    """The port Cylc uses to communicate with this suite."""

    PUBLISH_PORT = 'CYLC_SUITE_PUBLISH_PORT'
    """The port Cylc uses to publish data."""

    SSH_USE_LOGIN_SHELL = 'CYLC_SSH_USE_LOGIN_SHELL'
    """TODO: Unused at present, waiting on #2975 (#3327)."""

    SUITE_RUN_DIR_ON_SUITE_HOST = 'CYLC_SUITE_RUN_DIR_ON_SUITE_HOST'
    """The path to the suite run directory as seen from ``HOST``."""

    UUID = 'CYLC_SUITE_UUID'
    """Unique ID for this run of the suite."""

    VERSION = 'CYLC_VERSION'
    """The Cylc version under which the suite is running."""


REG_DELIM = "/"

NO_TITLE = "No title provided"
REC_TITLE = re.compile(r"^\s*title\s*=\s*(.*)\s*$")

PS_OPTS = '-wopid,args'

MAX_SCAN_DEPTH = 4  # How many subdir levels down to look for valid run dirs

CONTACT_FILE_EXISTS_MSG = r"""suite contact file exists: %(fname)s

Suite "%(suite)s" is already running, and listening at "%(host)s:%(port)s".

To start a new run, stop the old one first with one or more of these:
* cylc stop %(suite)s              # wait for active tasks/event handlers
* cylc stop --kill %(suite)s       # kill active tasks and wait

* cylc stop --now %(suite)s        # don't wait for active tasks
* cylc stop --now --now %(suite)s  # don't wait
* ssh -n "%(host)s" kill %(pid)s   # final brute force!
"""


def detect_old_contact_file(reg, check_host_port=None):
    """Detect old suite contact file.

    If an old contact file does not exist, do nothing. If one does exist
    but the suite process is definitely not alive, remove it. If one exists
    and the suite process is still alive, raise SuiteServiceFileError.

    If check_host_port is specified and does not match the (host, port)
    value in the old contact file, raise AssertionError.

    Args:
        reg (str): suite name
        check_host_port (tuple): (host, port) to check against

    Raise:
        AssertionError:
            If old contact file exists but does not have matching
            (host, port) with value of check_host_port.
        SuiteServiceFileError:
            If old contact file exists and the suite process still alive.
    """
    # An old suite of the same name may be running if a contact file exists
    # and can be loaded.
    try:
        data = load_contact_file(reg)
        old_host = data[ContactFileFields.HOST]
        old_port = data[ContactFileFields.PORT]
        old_proc_str = data[ContactFileFields.PROCESS]
    except (IOError, ValueError, SuiteServiceFileError):
        # Contact file does not exist or corrupted, should be OK to proceed
        return
    if check_host_port and check_host_port != (old_host, int(old_port)):
        raise AssertionError("%s != (%s, %s)" % (
            check_host_port, old_host, old_port))
    # Run the "ps" command to see if the process is still running or not.
    # If the old suite process is still running, it should show up with the
    # same command line as before.
    # Terminate command after 10 seconds to prevent hanging, etc.
    old_pid_str = old_proc_str.split(None, 1)[0].strip()
    cmd = ["timeout", "10", "ps", PS_OPTS, str(old_pid_str)]
    if is_remote_host(old_host):
        import shlex
        ssh_str = get_platform()["ssh command"]
        cmd = shlex.split(ssh_str) + ["-n", old_host] + cmd
    from time import sleep, time
    proc = Popen(cmd, stdin=DEVNULL, stdout=PIPE, stderr=PIPE)
    # Terminate command after 10 seconds to prevent hanging SSH, etc.
    timeout = time() + 10.0
    while proc.poll() is None:
        if time() > timeout:
            proc.terminate()
        sleep(0.1)
    fname = get_contact_file(reg)
    ret_code = proc.wait()
    out, err = (f.decode() for f in proc.communicate())
    if ret_code:
        LOG.debug("$ %s  # return %d\n%s", ' '.join(cmd), ret_code, err)
    for line in reversed(out.splitlines()):
        if line.strip() == old_proc_str:
            # Suite definitely still running
            break
        elif line.split(None, 1)[0].strip() == "PID":
            # Only "ps" header - "ps" has run, but no matching results.
            # Suite not running. Attempt to remove suite contact file.
            try:
                os.unlink(fname)
                return
            except OSError:
                break

    raise SuiteServiceFileError(
        CONTACT_FILE_EXISTS_MSG % {
            "host": old_host,
            "port": old_port,
            "pid": old_pid_str,
            "fname": fname,
            "suite": reg,
        }
    )


def dump_contact_file(reg, data):
    """Create contact file. Data should be a key=value dict."""
    # Note:
    # 1st fsync for writing the content of the contact file to disk.
    # 2nd fsync for writing the file metadata of the contact file to disk.
    # The double fsync logic ensures that if the contact file is written to
    # a shared file system e.g. via NFS, it will be immediately visible
    # from by a process on other hosts after the current process returns.
    with open(get_contact_file(reg), "wb") as handle:
        for key, value in sorted(data.items()):
            handle.write(("%s=%s\n" % (key, value)).encode())
        os.fsync(handle.fileno())
    dir_fileno = os.open(get_suite_srv_dir(reg), os.O_DIRECTORY)
    os.fsync(dir_fileno)
    os.close(dir_fileno)


def get_contact_file(reg):
    """Return name of contact file."""
    return os.path.join(
        get_suite_srv_dir(reg), SuiteFiles.Service.CONTACT)


def get_flow_file(reg: str) -> str:
    """Return the path of a suite's flow.cylc file.

    Creates a flow.cylc symlink to suite.rc if only suite.rc exists.
    """
    run_dir = get_workflow_run_dir(reg)
    check_flow_file(run_dir, symlink_suiterc=True)
    return os.path.join(run_dir, SuiteFiles.FLOW_FILE)


def get_workflow_source_dir(
    run_dir: Union[Path, str]
) -> Union[Tuple[str, Path], Tuple[None, None]]:
    """Get the source directory path of the workflow in directory provided.
<<<<<<< HEAD

    Args:
        run_dir: directory to check for an installed flow inside.

=======

    Args:
        run_dir: directory to check for an installed flow inside.

>>>>>>> 4947568b
    Returns (source_dir, symlink) where the latter is the symlink to the source
    dir that exists in the run dir.
    """
    source_path = Path(
        run_dir,
        SuiteFiles.Install.DIRNAME,
        SuiteFiles.Install.SOURCE)
    try:
        source = os.readlink(source_path)
        return source, source_path
    except OSError:
        alt_source_path = Path(
            Path(run_dir).parent,
            SuiteFiles.Install.DIRNAME,
            SuiteFiles.Install.SOURCE)
        try:
            source = os.readlink(alt_source_path)
            return source, alt_source_path
        except OSError:
            return None, None


def get_suite_srv_dir(reg, suite_owner=None):
    """Return service directory of a suite."""
    if not suite_owner:
        suite_owner = get_user()
    run_d = os.getenv("CYLC_SUITE_RUN_DIR")
    if (
        not run_d
        or os.getenv("CYLC_SUITE_NAME") != reg
        or os.getenv("CYLC_SUITE_OWNER") != suite_owner
    ):
        run_d = get_workflow_run_dir(reg)
    return os.path.join(run_d, SuiteFiles.Service.DIRNAME)


def load_contact_file(reg):
    """Load contact file. Return data as key=value dict."""
    file_base = SuiteFiles.Service.CONTACT
    path = get_suite_srv_dir(reg)
    file_content = _load_local_item(file_base, path)
    if file_content:
        data = {}
        for line in file_content.splitlines():
            key, value = [item.strip() for item in line.split("=", 1)]
            data[key] = value
        return data
    else:
        raise SuiteServiceFileError("Couldn't load contact file")


async def load_contact_file_async(reg, run_dir=None):
    if not run_dir:
        path = Path(
            get_suite_srv_dir(reg),
            SuiteFiles.Service.CONTACT
        )
    else:
        path = Path(
            run_dir,
            SuiteFiles.Service.DIRNAME,
            SuiteFiles.Service.CONTACT
        )
    try:
        async with aiofiles.open(path, mode='r') as cont:
            data = {}
            async for line in cont:
                key, value = [item.strip() for item in line.split("=", 1)]
                data[key] = value
            return data
    except IOError:
        raise SuiteServiceFileError("Couldn't load contact file")


def parse_suite_arg(options, arg):
    """From CLI arg "SUITE", return suite name and flow.cylc path.

    * If arg is an installed suite, suite name is the installed name.
    * If arg is a directory, suite name is the base name of the
      directory.
    * If arg is a file, suite name is the base name of its container
      directory.
    """
    if arg == '.':
        arg = os.getcwd()
    if os.path.isfile(arg):
        name = os.path.dirname(arg)
        path = os.path.abspath(arg)
    else:
        name = arg
        path = get_flow_file(arg)
        if not path:
            arg = os.path.abspath(arg)
            if os.path.isdir(arg):
                path = os.path.join(arg, SuiteFiles.FLOW_FILE)
                name = os.path.basename(arg)
                check_flow_file(arg)
            else:
                path = arg
                name = os.path.basename(os.path.dirname(arg))
    return name, path


def register(
    flow_name: Optional[str] = None, source: Optional[str] = None
) -> str:
    """Set up workflow.
    This completes some of the set up completed by cylc install.
    Called only if running workflow that has not been installed.

    Validates workflow name.
    Validates run directory structure.
    Symlinks flow.cylc -> suite.rc.
    Creates the .service directory.

    Args:
        flow_name: workflow name, default basename($PWD).
        source: directory location of flow.cylc file, default $PWD.

    Return:
        The installed suite name (which may be computed here).

    Raise:
        WorkflowFilesError:
           - No flow.cylc or suite.rc file found in source location.
           - Illegal name (can look like a relative path, but not absolute).
           - Nested workflow run directories.
    """
    if flow_name is None:
        flow_name = Path.cwd().stem
    validate_flow_name(flow_name)
    if source is not None:
        if os.path.basename(source) == SuiteFiles.FLOW_FILE:
            source = os.path.dirname(source)
    else:
        source = os.getcwd()
    # flow.cylc must exist so we can detect accidentally reversed args.
    source = os.path.abspath(source)
    check_flow_file(source, symlink_suiterc=True)
    symlinks_created = make_localhost_symlinks(
        get_workflow_run_dir(flow_name), flow_name)
    if bool(symlinks_created):
        for src, dst in symlinks_created.items():
            LOG.info(f"Symlink created from {src} to {dst}")
    # Create service dir if necessary.
    srv_d = get_suite_srv_dir(flow_name)
    os.makedirs(srv_d, exist_ok=True)
    return flow_name


def is_installed(path):
    """Check to see if the path sent contains installed flow.

    Checks for valid _cylc-install directory in current folder and checks
    source link exists.
    """
    cylc_install_folder = Path(path, SuiteFiles.Install.DIRNAME)
    source = Path(cylc_install_folder, SuiteFiles.Install.SOURCE)
    if cylc_install_folder.exists and source.is_symlink():
        return True
    return False


def _clean_check(reg, run_dir):
    """Check whether a workflow can be cleaned.

    Args:
        reg (str): Workflow name.
        run_dir (str): Path to the workflow run dir on the filesystem.
    """
    validate_flow_name(reg)
    reg = os.path.normpath(reg)
    if reg.startswith('.'):
        raise WorkflowFilesError(
            "Workflow name cannot be a path that points to the cylc-run "
            "directory or above")
    if not run_dir.is_dir() and not run_dir.is_symlink():
        msg = f"No directory to clean at {run_dir}"
        raise FileNotFoundError(msg)
    try:
        detect_old_contact_file(reg)
    except SuiteServiceFileError as exc:
        raise SuiteServiceFileError(
            f"Cannot remove running workflow.\n\n{exc}")


def init_clean(reg, opts):
    """Initiate the process of removing a stopped workflow from the local
    scheduler filesystem and remote hosts.

    Args:
        reg (str): Workflow name.
        opts (optparse.Values): CLI options object for cylc clean.
    """
    local_run_dir = Path(get_workflow_run_dir(reg))
    try:
        _clean_check(reg, local_run_dir)
    except FileNotFoundError as exc:
        LOG.info(str(exc))
        return

    platform_names = None
    try:
        platform_names = get_platforms_from_db(local_run_dir)
    except FileNotFoundError:
        LOG.info("No workflow database - will only clean locally")
    except SuiteServiceFileError as exc:
        raise SuiteServiceFileError(f"Cannot clean - {exc}")

    if platform_names and platform_names != {'localhost'}:
        remote_clean(reg, platform_names, opts.remote_timeout)
    LOG.info("Cleaning on local filesystem")
    clean(reg)


def clean(reg):
    """Remove a stopped workflow from the local filesystem only.

    Deletes the workflow run directory and any symlink dirs. Note: if the
    run dir has already been manually deleted, it will not be possible to
    clean the symlink dirs.

    Args:
        reg (str): Workflow name.
    """
    run_dir = Path(get_workflow_run_dir(reg))
    try:
        _clean_check(reg, run_dir)
    except FileNotFoundError as exc:
        LOG.info(str(exc))
        return

    # Note: 'share/cycle' must come first, and '' must come last
    for possible_symlink in (
            SuiteFiles.SHARE_CYCLE_DIR, SuiteFiles.SHARE_DIR,
            SuiteFiles.LOG_DIR, SuiteFiles.WORK_DIR, ''):
        name = Path(possible_symlink)
        path = Path(run_dir, possible_symlink)
        if path.is_symlink():
            # Ensure symlink is pointing to expected directory. If not,
            # something is wrong and we should abort
            target = path.resolve()
            if target.exists() and not target.is_dir():
                raise WorkflowFilesError(
                    f'Invalid Cylc symlink directory {path} -> {target}\n'
                    f'Target is not a directory')
            expected_end = str(Path('cylc-run', reg, name))
            if not str(target).endswith(expected_end):
                raise WorkflowFilesError(
                    f'Invalid Cylc symlink directory {path} -> {target}\n'
                    f'Expected target to end with "{expected_end}"')
            # Remove <symlink_dir>/cylc-run/<reg>
            target_cylc_run_dir = str(target).rsplit(str(reg), 1)[0]
            target_reg_dir = Path(target_cylc_run_dir, reg)
            if target_reg_dir.is_dir():
                remove_dir(target_reg_dir)
            # Remove empty parents
            _remove_empty_reg_parents(reg, target_reg_dir)

    remove_dir(run_dir)
    _remove_empty_reg_parents(reg, run_dir)


def remote_clean(reg, platform_names, timeout):
    """Run subprocesses to clean workflows on remote install targets
    (skip localhost), given a set of platform names to look up.

    Args:
        reg (str): Workflow name.
        platform_names (list): List of platform names to look up in the global
            config, in order to determine the install targets to clean on.
        timeout (str): Number of seconds to wait before cancelling.
    """
    try:
        install_targets_map = (
            get_install_target_to_platforms_map(platform_names))
    except PlatformLookupError as exc:
        raise PlatformLookupError(
            "Cannot clean on remote platforms as the workflow database is "
            f"out of date/inconsistent with the global config - {exc}")

    pool = []
    for target, platforms in install_targets_map.items():
        if target == get_localhost_install_target():
            continue
        shuffle(platforms)
        LOG.info(
            f"Cleaning on install target: {platforms[0]['install target']}")
        # Issue ssh command:
        pool.append(
            (_remote_clean_cmd(reg, platforms[0], timeout), target, platforms)
        )
    failed_targets = []
    # Handle subproc pool results almost concurrently:
    while pool:
        for proc, target, platforms in pool:
            ret_code = proc.poll()
            if ret_code is None:  # proc still running
                continue
            pool.remove((proc, target, platforms))
            out, err = (f.decode() for f in proc.communicate())
            if out:
                LOG.debug(out)
            if ret_code:
                # Try again using the next platform for this install target:
                this_platform = platforms.pop(0)
                excn = TaskRemoteMgmtError(
                    TaskRemoteMgmtError.MSG_TIDY, this_platform['name'],
                    " ".join(proc.args), ret_code, out, err)
                LOG.debug(excn)
                if platforms:
                    pool.append(
                        (_remote_clean_cmd(reg, platforms[0], timeout),
                         target, platforms)
                    )
                else:  # Exhausted list of platforms
                    failed_targets.append(target)
            elif err:
                LOG.debug(err)
        time.sleep(0.2)
    if failed_targets:
        raise CylcError(
            f"Could not clean on install targets: {', '.join(failed_targets)}")


def _remote_clean_cmd(reg, platform, timeout):
    """Remove a stopped workflow on a remote host.

    Call "cylc clean --local-only" over ssh and return the subprocess.

    Args:
        reg (str): Workflow name.
        platform (dict): Config for the platform on which to remove the
            workflow.
        timeout (str): Number of seconds to wait before cancelling the command.
    """
    LOG.debug(
        f'Cleaning on install target: {platform["install target"]} '
        f'(using platform: {platform["name"]})')
    cmd = ['clean', '--local-only', reg]
    if cylc.flow.flags.debug:
        cmd.append('--debug')
    cmd = construct_ssh_cmd(cmd, platform, timeout=timeout)
    LOG.debug(" ".join(cmd))
    return Popen(cmd, stdin=DEVNULL, stdout=PIPE, stderr=PIPE)


def _remove_empty_reg_parents(reg, path):
    """If reg is nested e.g. a/b/c, work our way up the tree, removing empty
    parents only.

    Args:
        reg (str): workflow name, e.g. a/b/c
        path (str): path to this directory, e.g. /foo/bar/a/b/c

    Example:
        _remove_empty_reg_parents('a/b/c', '/foo/bar/a/b/c') would remove
        /foo/bar/a/b (assuming it's empty), then /foo/bar/a (assuming it's
        empty).
    """
    reg = Path(reg)
    reg_depth = len(reg.parts) - 1
    path = Path(path)
    if not path.is_absolute():
        raise ValueError('Path must be absolute')
    for i in range(reg_depth):
        parent = path.parents[i]
        if not parent.is_dir():
            continue
        try:
            parent.rmdir()
            LOG.debug(f'Removing directory: {parent}')
        except OSError:
            break


def remove_keys_on_server(keys):
    """Removes server-held authentication keys"""
    # WARNING, DESTRUCTIVE. Removes old keys if they already exist.
    for k in keys.values():
        if os.path.exists(k.full_key_path):
            os.remove(k.full_key_path)
    # Remove client public key folder
    client_public_key_dir = keys["client_public_key"].key_path
    if os.path.exists(client_public_key_dir):
        shutil.rmtree(client_public_key_dir)


def create_server_keys(keys, suite_srv_dir):
    """Create or renew authentication keys for suite 'reg' in the .service
     directory.
     Generate a pair of ZMQ authentication keys"""

    # ZMQ keys generated in .service directory.
    # .service/client_public_keys will store client public keys generated on
    # platform and sent back.
    # ZMQ keys need to be created with stricter file permissions, changing
    # umask default denials.
    os.makedirs(keys["client_public_key"].key_path, exist_ok=True)
    old_umask = os.umask(0o177)  # u=rw only set as default for file creation
    _server_public_full_key_path, _server_private_full_key_path = (
        zmq.auth.create_certificates(
            suite_srv_dir,
            KeyOwner.SERVER.value))

    # cylc scan requires host to behave as a client, so copy public server
    # key into client public key folder
    server_pub_in_client_folder = keys["client_public_key"].full_key_path
    client_host_private_key = keys["client_private_key"].full_key_path
    shutil.copyfile(_server_private_full_key_path, client_host_private_key)
    shutil.copyfile(_server_public_full_key_path, server_pub_in_client_folder)
    # Return file permissions to default settings.
    os.umask(old_umask)


def get_suite_title(reg):
    """Return the the suite title without a full file parse

    Limitations:
    * 1st line of title only.
    * Assume title is not in an include-file.
    """
    title = NO_TITLE
    for line in open(get_flow_file(reg), 'r'):
        if line.lstrip().startswith("[meta]"):
            # continue : title comes inside [meta] section
            continue
        elif line.lstrip().startswith("["):
            # abort: title comes before first [section]
            break
        match = REC_TITLE.match(line)
        if match:
            title = match.groups()[0].strip('"\'')
    return title


def _load_local_item(item, path):
    """Load and return content of a file (item) in path."""
    try:
        with open(os.path.join(path, item)) as file_:
            return file_.read()
    except IOError:
        return None


def get_platforms_from_db(run_dir):
    """Load the set of names of platforms (that jobs ran on) from the
    workflow database.

    Args:
        run_dir (str): The workflow run directory.
    """
    suite_db_mgr = SuiteDatabaseManager(
        os.path.join(run_dir, SuiteFiles.Service.DIRNAME))
    suite_db_mgr.check_suite_db_compatibility()
    try:
        pri_dao = suite_db_mgr.get_pri_dao()
        platform_names = pri_dao.select_task_job_platforms()
        return platform_names
    finally:
        pri_dao.close()


def validate_flow_name(flow_name: str) -> None:
    """Check workflow name is valid and not an absolute path.

    Raise WorkflowFilesError if not valid.
    """
    is_valid, message = SuiteNameValidator.validate(flow_name)
    if not is_valid:
        raise WorkflowFilesError(
            f"invalid workflow name '{flow_name}' - {message}")
    if os.path.isabs(flow_name):
        raise WorkflowFilesError(
            f"workflow name cannot be an absolute path: {flow_name}")


def check_nested_run_dirs(run_dir, flow_name):
    """Disallow nested run dirs e.g. trying to install foo/bar where foo is
    already a valid workflow directory.

    Args:
        run_dir (path): run directory path
        flow_name (str): workflow name

    Raise:
        WorkflowFilesError:
            - reg dir is nested inside a run dir
            - reg dir contains a nested run dir (if not deeper than max scan
                depth)
    """
    exc_msg = (
        'Nested run directories not allowed - cannot install workflow name '
        '"%s" as "%s" is already a valid run directory.')

    def _check_child_dirs(path, depth_count=1):
        for result in os.scandir(path):
            if result.is_dir() and not result.is_symlink():
                if is_valid_run_dir(result.path):
                    raise WorkflowFilesError(
                        exc_msg %
                        (flow_name, result.path))
                if depth_count < MAX_SCAN_DEPTH:
                    _check_child_dirs(result.path, depth_count + 1)

    reg_path = os.path.normpath(run_dir)
    parent_dir = os.path.dirname(reg_path)
    while parent_dir not in ['', '/']:
        if is_valid_run_dir(parent_dir):
            raise WorkflowFilesError(
                exc_msg % (parent_dir, get_cylc_run_abs_path(parent_dir)))
        parent_dir = os.path.dirname(parent_dir)

    reg_path = get_cylc_run_abs_path(reg_path)
    if os.path.isdir(reg_path):
        _check_child_dirs(reg_path)


def is_valid_run_dir(path):
    """Return True if path is a valid, existing run directory, else False.

    Args:
        path (str): if this is a relative path, it is taken to be relative to
            the cylc-run directory.
    """
    path = get_cylc_run_abs_path(path)
    if os.path.isdir(os.path.join(path, SuiteFiles.Service.DIRNAME)):
        return True
    return False


def get_cylc_run_abs_path(path):
    """Return the absolute path under the cylc-run directory for the specified
    relative path.

    If the specified path is already absolute, just return it.
    The path need not exist.
    """
    if os.path.isabs(path):
        return path
    return get_workflow_run_dir(path)


def _get_logger(rund, log_name):
    """Get log and create and open if necessary."""
    logger = logging.getLogger(log_name)
    if not logger.getEffectiveLevel == logging.INFO:
        logger.setLevel(logging.INFO)
    if not logger.hasHandlers():
        _open_install_log(rund, logger)
    return logger


def _open_install_log(rund, logger):
    """Open Cylc log handlers for install/reinstall."""
    time_str = get_current_time_string(
        override_use_utc=True, use_basic_format=True,
        display_sub_seconds=False
    )
    rund = Path(rund).expanduser()
    log_type = logger.name[logger.name.startswith('cylc-') and len('cylc-'):]
    log_path = Path(
        rund,
        SuiteFiles.LOG_DIR,
        'install',
        f"{time_str}-{log_type}.log")
    log_parent_dir = log_path.parent
    log_parent_dir.mkdir(exist_ok=True, parents=True)
    handler = logging.FileHandler(log_path)
    handler.setFormatter(CylcLogFormatter())
    logger.addHandler(handler)


def _close_install_log(logger):
    """Close Cylc log handlers for install/reinstall.
        Args:
            logger (constant)"""
    for handler in logger.handlers:
        try:
            handler.close()
        except IOError:
            pass


def get_rsync_rund_cmd(src, dst, reinstall=False, dry_run=False):
    """Create and return the rsync command used for cylc install/re-install.

    Args:
        src (str):
            file path location of source directory
        dst (str):
            file path location of destination directory
        reinstall (bool):
            indicate reinstall (--delete option added)
        dry-run (bool):
            indicate dry-run, rsync will not take place but report output if a
            real run were to be executed

    Return:
        list: command to use for rsync.

    """

    rsync_cmd = ["rsync"]
    rsync_cmd.append("-av")
    if dry_run:
        rsync_cmd.append("--dry-run")
    if reinstall:
        rsync_cmd.append('--delete')
    ignore_dirs = [
        '.git',
        '.svn',
        '.cylcignore',
        'rose-suite.conf',
        'opt/rose-suite-cylc-install.conf',
        SuiteFiles.LOG_DIR,
        SuiteFiles.Install.DIRNAME,
        SuiteFiles.Service.DIRNAME]
    for exclude in ignore_dirs:
        if (Path(src).joinpath(exclude).exists() or
                Path(dst).joinpath(exclude).exists()):
            rsync_cmd.append(f"--exclude={exclude}")
    if Path(src).joinpath('.cylcignore').exists():
        rsync_cmd.append("--exclude-from=.cylcignore")
    rsync_cmd.append(f"{src}/")
    rsync_cmd.append(f"{dst}/")

    return rsync_cmd


def reinstall_workflow(named_run, rundir, source, dry_run=False):
    """ Reinstall workflow.

    Args:
        named_run (str):
            name of the run e.g. my-flow/run1
        rundir (path):
            run directory
        source (path):
            source directory
        dry_run (bool):
            if True, will not execute the file transfer but report what would
            be changed.
    """
    validate_source_dir(source, named_run)
    check_nested_run_dirs(rundir, named_run)
    REINSTALL_LOG = _get_logger(rundir, 'cylc-reinstall')
    REINSTALL_LOG.info(f"Reinstalling \"{named_run}\", from "
                       f"\"{source}\" to \"{rundir}\"")
    rsync_cmd = get_rsync_rund_cmd(
        source, rundir, reinstall=True, dry_run=dry_run)
    proc = Popen(rsync_cmd, stdout=PIPE, stderr=PIPE, text=True)
    stdout, stderr = proc.communicate()
    REINSTALL_LOG.info(f"Copying files from {source} to {rundir}")
    REINSTALL_LOG.info(f"{stdout}")
    if not proc.returncode == 0:
        REINSTALL_LOG.warning(
            f"An error occurred when copying files from {source} to {rundir}")
        REINSTALL_LOG.warning(f" Error: {stderr}")
    check_flow_file(rundir, symlink_suiterc=True, logger=REINSTALL_LOG)
    REINSTALL_LOG.info(f'REINSTALLED {named_run} from {source} -> {rundir}')
    print(f'REINSTALLED {named_run} from {source} -> {rundir}')
    _close_install_log(REINSTALL_LOG)
    return


def install_workflow(
    flow_name: Optional[str] = None,
    source: Optional[Union[Path, str]] = None,
    run_name: Optional[str] = None,
    no_run_name: bool = False,
    no_symlinks: bool = False
) -> Tuple[Path, Path, str]:
    """Install a workflow, or renew its installation.

    Install workflow into new run directory.
    Create symlink to suite source location, creating any symlinks for run,
    work, log, share, share/cycle directories.

    Args:
        flow_name: workflow name, default basename($PWD).
        source: directory location of flow.cylc file, default $PWD.
        run_name: name of the run, overrides run1, run2, run 3 etc...
            If specified, cylc install will not create runN symlink.
        rundir: for overriding the default cylc-run directory.
        no_run_name: Flag as True to install workflow into
            ~/cylc-run/<flow_name>
        no_symlinks: Flag as True to skip making localhost symlink dirs

    Return:
        source: The source directory.
        rundir: The directory the workflow has been installed into.
        flow_name: The installed suite name (which may be computed here).

    Raise:
        WorkflowFilesError:
            No flow.cylc file found in source location.
            Illegal name (can look like a relative path, but not absolute).
            Another suite already has this name (unless --redirect).
            Trying to install a workflow that is nested inside of another.
    """

    if not source:
        source = Path.cwd()
    elif Path(source).name == SuiteFiles.FLOW_FILE:
        source = Path(source).parent
    source = Path(expand_path(source))
    if not flow_name:
        flow_name = Path.cwd().stem
    validate_flow_name(flow_name)
    if run_name in SuiteFiles.RESERVED_NAMES:
        raise WorkflowFilesError(
            f'Run name cannot be "{run_name}".')
    validate_source_dir(source, flow_name)
    run_path_base = Path(get_workflow_run_dir(flow_name))
    relink, run_num, rundir = get_run_dir(run_path_base, run_name, no_run_name)
    if Path(rundir).exists():
        raise WorkflowFilesError(
            f"\"{rundir}\" exists."
            " Try using cylc reinstall. Alternatively, install with another"
            " name, using the --run-name option.")
    check_nested_run_dirs(rundir, flow_name)
    symlinks_created = {}
    if not no_symlinks:
        sub_dir = flow_name
        if run_num:
            sub_dir += '/' + f'run{run_num}'
        symlinks_created = make_localhost_symlinks(rundir, sub_dir)
    INSTALL_LOG = _get_logger(rundir, 'cylc-install')
    if not no_symlinks and bool(symlinks_created) is True:
        for src, dst in symlinks_created.items():
            INSTALL_LOG.info(f"Symlink created from {src} to {dst}")
    try:
        rundir.mkdir(exist_ok=True)
    except OSError as e:
        if e.strerror == "File exists":
            raise WorkflowFilesError(f"Run directory already exists : {e}")
    if relink:
        link_runN(rundir)
    create_workflow_srv_dir(rundir)
    rsync_cmd = get_rsync_rund_cmd(source, rundir)
    proc = Popen(rsync_cmd, stdout=PIPE, stderr=PIPE, text=True)
    stdout, stderr = proc.communicate()
    INSTALL_LOG.info(f"Copying files from {source} to {rundir}")
    INSTALL_LOG.info(f"{stdout}")
    if not proc.returncode == 0:
        INSTALL_LOG.warning(
            f"An error occurred when copying files from {source} to {rundir}")
        INSTALL_LOG.warning(f" Error: {stderr}")
    cylc_install = Path(rundir.parent, SuiteFiles.Install.DIRNAME)
    check_flow_file(rundir, symlink_suiterc=True, logger=INSTALL_LOG)
    if no_run_name:
        cylc_install = Path(rundir, SuiteFiles.Install.DIRNAME)
    source_link = cylc_install.joinpath(SuiteFiles.Install.SOURCE)
    cylc_install.mkdir(parents=True, exist_ok=True)
    if not source_link.exists():
        INSTALL_LOG.info(f"Creating symlink from {source_link}")
        source_link.symlink_to(source)
    elif source_link.exists() and (os.readlink(source_link) == str(source)):
        INSTALL_LOG.info(
            f"Symlink from \"{source_link}\" to \"{source}\" in place.")
    else:
        raise WorkflowFilesError(
            "Source directory between runs are not consistent.")
    # check source link matches the source symlink from workflow dir.
    INSTALL_LOG.info(f'INSTALLED {flow_name} from {source} -> {rundir}')
    print(f'INSTALLED {flow_name} from {source} -> {rundir}')
    _close_install_log(INSTALL_LOG)
    return source, rundir, flow_name


def get_run_dir(run_path_base, run_name, no_run_name):
    """ Build run directory for current install.

    Args:
        run_path_base (Path):
            The workflow directory.
        run_name (str):
            Name of the run.
        no_run_name (bool):
            Flag as True to indicate no run name - workflow installed into
            ~/cylc-run/<run_path_base>.

    Returns:
        relink (bool):
            True if runN symlink needs updating.
        run_num (int):
            Run number of the current install.
        rundir (Path):
            Run directory.
    """
    relink = False
    run_num = 0
    if no_run_name:
        rundir = run_path_base
    elif run_name:
        rundir = run_path_base.joinpath(run_name)
        if (run_path_base.exists() and
                detect_flow_exists(run_path_base, True)):
            raise WorkflowFilesError(
                f"This path: \"{run_path_base}\" contains installed numbered"
                " runs. Try again, using cylc install without --run-name.")
    else:
        run_n = Path(run_path_base, SuiteFiles.RUN_N).expanduser()
        run_num = get_next_rundir_number(run_path_base)
        rundir = Path(run_path_base, f'run{run_num}')
        if run_path_base.exists() and detect_flow_exists(run_path_base, False):
            raise WorkflowFilesError(
                f"This path: \"{run_path_base}\" contains an installed"
                " workflow. Try again, using --run-name.")
        unlink_runN(run_n)
        relink = True
    return relink, run_num, rundir


def detect_flow_exists(run_path_base, numbered):
    """Returns True if installed flow already exists.

    Args:
        run_path_base (Path):
            Workflow run directory i.e ~/cylc-run/<flow_name>
        numbered (bool):
            If true, will detect if numbered runs exist
            If false, will detect if non-numbered runs exist, i.e. runs
            installed by --run-name)

    Returns:
        True if installed flows exist.

    """
    for entry in Path(run_path_base).iterdir():
        isNumbered = bool(re.search(r'^run\d+$', entry.name))
        if (entry.is_dir() and
            entry.name not in [SuiteFiles.Install.DIRNAME, SuiteFiles.RUN_N]
            and Path(entry, SuiteFiles.FLOW_FILE).exists() and
                isNumbered == numbered):
            return True


def check_flow_file(
    path: Union[Path, str], symlink_suiterc: bool = False,
    logger: 'Logger' = LOG
) -> Path:
    """Raises WorkflowFilesError if no flow file in path sent.

    Args:
        path: Path to check for a flow.cylc and/or suite.rc file.
        symlink_suiterc: If True and suite.rc exists but not flow.cylc, create
            flow.cylc as a symlink to suite.rc.
        logger: A custom logger to use to log warnings.

    Returns the path of the flow file if present.
    """
    flow_file_path = Path(expand_path(path), SuiteFiles.FLOW_FILE)
    if flow_file_path.is_file():
        # Note: this includes if flow.cylc is a symlink
        return flow_file_path
    suite_rc_path = Path(path, SuiteFiles.SUITE_RC)
    if suite_rc_path.is_file():
        if symlink_suiterc:
            flow_file_path.symlink_to(suite_rc_path)
            logger.warning(
                f'The filename "{SuiteFiles.SUITE_RC}" is deprecated in '
                f'favour of "{SuiteFiles.FLOW_FILE}". Symlink created.')
        return suite_rc_path
    raise WorkflowFilesError(
        f"no {SuiteFiles.FLOW_FILE} or {SuiteFiles.SUITE_RC} in {path}")


def create_workflow_srv_dir(rundir=None, source=None):
    """Create suite service directory"""

    workflow_srv_d = rundir.joinpath(SuiteFiles.Service.DIRNAME)
    workflow_srv_d.mkdir(exist_ok=True, parents=True)


def validate_source_dir(source, flow_name):
    """Ensure the source directory is valid.

    Args:
        source (path): Path to source directory
    Raises:
        WorkflowFilesError:
            If log, share, work or _cylc-install directories exist in the
            source directory.
            Cylc installing from within the cylc-run dir
    """
    # Ensure source dir does not contain log, share, work, _cylc-install
    for dir_ in SuiteFiles.RESERVED_DIRNAMES:
        if Path(source, dir_).exists():
            raise WorkflowFilesError(
                f'{flow_name} installation failed. - {dir_} exists in source '
                'directory.')
    cylc_run_dir = Path(get_workflow_run_dir(''))
    if (os.path.abspath(os.path.realpath(cylc_run_dir))
            in os.path.abspath(os.path.realpath(source))):
        raise WorkflowFilesError(
            f'{flow_name} installation failed. Source directory should not be '
            f'in {cylc_run_dir}')
    check_flow_file(source)


def unlink_runN(run_n):
    """Remove symlink runN"""
    try:
        Path(run_n).unlink()
    except OSError:
        pass


def link_runN(latest_run):
    """Create symlink runN, pointing at the latest run"""
    latest_run = Path(latest_run).expanduser()
    run_n = Path(latest_run.parent, SuiteFiles.RUN_N)
    try:
        run_n.symlink_to(latest_run)
    except OSError:
        pass


def search_install_source_dirs(flow_name: str) -> Optional[Path]:
    """Return the path of a workflow source dir if it is present in the
    'global.cylc[install]source dirs' search path."""
    search_path: List[str] = glbl_cfg().get(['install', 'source dirs'])
    for path in search_path:
        try:
            flow_file = check_flow_file(Path(path, flow_name))
            return flow_file.parent
        except WorkflowFilesError:
            continue
    raise WorkflowFilesError(
        f"Could not find workflow '{flow_name}' in: {', '.join(search_path)}")<|MERGE_RESOLUTION|>--- conflicted
+++ resolved
@@ -400,17 +400,10 @@
     run_dir: Union[Path, str]
 ) -> Union[Tuple[str, Path], Tuple[None, None]]:
     """Get the source directory path of the workflow in directory provided.
-<<<<<<< HEAD
 
     Args:
         run_dir: directory to check for an installed flow inside.
 
-=======
-
-    Args:
-        run_dir: directory to check for an installed flow inside.
-
->>>>>>> 4947568b
     Returns (source_dir, symlink) where the latter is the symlink to the source
     dir that exists in the run dir.
     """
