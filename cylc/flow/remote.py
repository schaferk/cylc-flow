--- conflicted
+++ resolved
@@ -300,89 +300,4 @@
         capture_process=capture_process,
         capture_status=True,
         manage=manage
-<<<<<<< HEAD
-    )
-=======
-    )
-
-
-def remrun(forward_x11=False, abort_if=None, set_rel_local=False):
-    """Short for RemoteRunner().execute(...)"""
-    return RemoteRunner().execute(forward_x11, abort_if, set_rel_local)
-
-
-class RemoteRunner(object):
-    """Run current command on a remote host.
-
-    If user/owner or host differ from username and localhost, strip the
-    remote options from the commandline and reinvoke the command on the
-    remote host by non-interactive ssh, then exit; else do nothing.
-
-    To ensure that users are aware of remote re-invocation info is always
-    printed, but to stderr so as not to interfere with results.
-    """
-    OPT_ARG_OPTS = ('--user', '--host', '--ssh-cylc')
-
-    def __init__(self, argv=None):
-        self.user = None  # i.e. owner; name it user for consistency with CLI
-        self.host = None
-        self.ssh_login_shell = None
-        self.ssh_cylc = None
-        self.argv = argv or sys.argv
-
-        cylc.flow.flags.verbose = '-v' in self.argv or '--verbose' in self.argv
-
-        # Detect and replace host and user options
-        argv = self.argv[1:]
-
-        self.args = []
-        while argv:
-            arg = argv.pop(0)
-            if arg.startswith(tuple([opt + '=' for opt in self.OPT_ARG_OPTS])):
-                # e.g. if arg is '--host=HOST' here set self.host to HOST
-                opt_with_dashes, opt_arg = arg.split('=', 1)
-                setattr(self, opt_with_dashes.strip('--'), opt_arg)
-            elif arg in self.OPT_ARG_OPTS:  # if opt arg provided after a space
-                # e.g. if arg is '--host' set self.host to next element in argv
-                setattr(self, arg.strip('--'), argv.pop(0))
-            elif arg == '--login':
-                self.ssh_login_shell = True
-            elif arg == '--no-login':
-                self.ssh_login_shell = False
-            else:
-                self.args.append(arg)
-
-        if self.user is None and self.host is None:
-            self.is_remote = False
-        else:
-            self.is_remote = is_remote(self.host, self.user)
-
-    def execute(self, forward_x11=False, abort_if=None, set_rel_local=False):
-        """Execute command on remote host.
-
-        Returns False if remote re-invocation is not needed, True if it is
-        needed and executes successfully otherwise aborts.
-        """
-        if not self.is_remote:
-            return False
-
-        if abort_if is not None and abort_if in sys.argv:
-            sys.exit(
-                "ERROR: option '%s' not available for remote run" % abort_if)
-
-        cmd = [os.path.basename(self.argv[0])[5:]]  # /path/to/cylc-foo => foo
-        for arg in self.args:
-            cmd.append(quote(arg))
-            # above: args quoted to avoid interpretation by the shell,
-            # e.g. for match patterns such as '.*' on the command line.
-
-        if set_rel_local:
-            # State as relative localhost to prevent recursive host selection.
-            cmd.append("--host=localhost")
-        command = construct_ssh_cmd(
-            cmd, user=self.user, host=self.host, forward_x11=forward_x11,
-            ssh_login_shell=self.ssh_login_shell, ssh_cylc=self.ssh_cylc,
-            set_UTC=True, allow_flag_opts=False)
-
-        return run_cmd(command)
->>>>>>> 5179d19e
+    )