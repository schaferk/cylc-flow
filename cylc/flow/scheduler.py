--- conflicted
+++ resolved
@@ -164,7 +164,6 @@
         'reload_suite'
     )
 
-<<<<<<< HEAD
     # flow information
     suite: str = None
     owner: str = None
@@ -256,14 +255,6 @@
         self.owner = get_user()
         self.host = get_host()
         self.id = f'{self.owner}{ID_DELIM}{self.suite}'
-=======
-    def __init__(self, is_restart, options, args):
-        self.options = options
-        if self.options.no_detach:
-            self.options.format = 'plain'
-        self.profiler = Profiler(self, self.options.profile_mode)
-        self.suite = args[0]
->>>>>>> 154b4996
         self.uuid_str = SchedulerUUID()
         self.options = options
         self.is_restart = is_restart
@@ -398,7 +389,7 @@
             suite_share_dir=self.suite_share_dir,
             suite_source_dir=self.suite_dir)
 
-        self.profiler = Profiler(self.options.profile_mode)
+        self.profiler = Profiler(self, self.options.profile_mode)
 
     async def configure(self):
         """Configure the scheduler.
