--- conflicted
+++ resolved
@@ -1026,16 +1026,11 @@
             else:  # Exhausted list of platforms
                 failed_targets[item.install_target] = excp
         elif err:
-<<<<<<< HEAD
             # Only show stderr from remote host in debug mode if ret code 0
             # because stderr often contains useless stuff like ssh login
             # messages
             LOG.debug(f"[{item.install_target}] {err}")
-        time.sleep(0.2)
-=======
-            LOG.debug(err)
         sleep(0.2)
->>>>>>> 6066648b
     if failed_targets:
         for target, excp in failed_targets.items():
             LOG.error(
