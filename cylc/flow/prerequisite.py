# THIS FILE IS PART OF THE CYLC WORKFLOW ENGINE.
# Copyright (C) NIWA & British Crown (Met Office) & Contributors.
#
# This program is free software: you can redistribute it and/or modify
# it under the terms of the GNU General Public License as published by
# the Free Software Foundation, either version 3 of the License, or
# (at your option) any later version.
#
# This program is distributed in the hope that it will be useful,
# but WITHOUT ANY WARRANTY; without even the implied warranty of
# MERCHANTABILITY or FITNESS FOR A PARTICULAR PURPOSE.  See the
# GNU General Public License for more details.
#
# You should have received a copy of the GNU General Public License
# along with this program.  If not, see <http://www.gnu.org/licenses/>.

"""Functionality for expressing and evaluating logical triggers."""

import re
from typing import (
    TYPE_CHECKING,
    Dict,
    ItemsView,
    Iterable,
    Iterator,
    List,
    NamedTuple,
    Optional,
    Set,
    Tuple,
    Union,
)

# BACK COMPAT: typing_extensions.Literal
# FROM: Python 3.7
# TO: Python 3.8
from typing_extensions import Literal

from cylc.flow.cycling.loader import get_point
from cylc.flow.data_messages_pb2 import PbCondition, PbPrerequisite
from cylc.flow.exceptions import TriggerExpressionError
from cylc.flow.id import quick_relative_detokenise


if TYPE_CHECKING:
    from cylc.flow.cycling import PointBase
    from cylc.flow.id import Tokens


AnyPrereqMessage = Tuple[Union['PointBase', str, int], str, str]


class PrereqMessage(NamedTuple):
    """A message pertaining to a Prerequisite."""
    point: str
    task: str
    output: str

    def get_id(self) -> str:
        """Get the relative ID of the task in this prereq message."""
        return quick_relative_detokenise(self.point, self.task)

    @staticmethod
    def coerce(tuple_: AnyPrereqMessage) -> 'PrereqMessage':
        """Coerce a tuple to a PrereqMessage."""
        if isinstance(tuple_, PrereqMessage):
            return tuple_
        point, task, output = tuple_
        return PrereqMessage(point=str(point), task=task, output=output)


SatisfiedState = Literal[
    'satisfied naturally',
    'satisfied from database',
    'force satisfied',
    False
]


class Prerequisite:
    """The concrete result of an abstract logical trigger expression.

    A single TaskProxy can have multiple Prerequisites, all of which require
    satisfying. This corresponds to multiple tasks being dependencies of a task
    in Cylc graphs (e.g. `a => c`, `b => c`). But a single Prerequisite can
    also have multiple 'messages' (basically, subcomponents of a Prerequisite)
    corresponding to parenthesised expressions in Cylc graphs (e.g.
    `(a & b) => c` or `(a | b) => c`). For the OR operator (`|`), only one
    message has to be satisfied for the Prerequisite to be satisfied.
    """

    # Memory optimization - constrain possible attributes to this list.
    __slots__ = (
        "_satisfied",
        "_all_satisfied",
        "conditional_expression",
        "point",
    )

    # Extracts T from "foo.T succeeded" etc.
    SATISFIED_TEMPLATE = 'bool(self._satisfied[("%s", "%s", "%s")])'
    MESSAGE_TEMPLATE = r'%s/%s %s'

    def __init__(self, point: 'PointBase'):
        # The cycle point to which this prerequisite belongs.
        # cylc.flow.cycling.PointBase
        self.point = point

        # Dictionary of messages pertaining to this prerequisite.
        # {('point string', 'task name', 'output'): DEP_STATE_X, ...}
        self._satisfied: Dict[PrereqMessage, SatisfiedState] = {}

        # Expression present only when conditions are used.
        # '1/foo failed & 1/bar succeeded'
        self.conditional_expression: Optional[str] = None

        # The cached state of this prerequisite:
        # * `None` (no cached state)
        # * `True` (prerequisite satisfied)
        # * `False` (prerequisite unsatisfied).
        self._all_satisfied: Optional[bool] = None

    def instantaneous_hash(self) -> int:
        """Generate a hash of this prerequisite in its current state.

        NOTE: Is not affected by any change in satisfaction state.

        (Not defining `self.__hash__()` because Prerequisite objects
        are mutable.)
        """
        return hash((
            self.point,
            self.conditional_expression,
            tuple(self._satisfied.keys()),
        ))

    def __getitem__(self, key: AnyPrereqMessage) -> SatisfiedState:
        """Return the satisfaction state of a dependency.

        Args:
            key: Tuple of (point, name, output) for a task.
        """
        return self._satisfied[PrereqMessage.coerce(key)]

    def __setitem__(
        self,
        key: AnyPrereqMessage,
        value: Union[SatisfiedState, bool] = False,
    ) -> None:
        """Register an output with this prerequisite.

        Args:
            key: Tuple of (point, name, output) for a prerequisite task.
            value: Dependency satisfaction state (for pre-initial dependencies
                this should be True).

        """
        key = PrereqMessage.coerce(key)
        if value is True:
            value = 'satisfied naturally'
        self._satisfied[key] = value
        if not (self._all_satisfied and value):
            # Force later recalculation of cached satisfaction state:
            self._all_satisfied = None

    def __iter__(self) -> Iterator[PrereqMessage]:
        return iter(self._satisfied)

    def items(self) -> ItemsView[PrereqMessage, SatisfiedState]:
        return self._satisfied.items()

    def get_raw_conditional_expression(self):
        """Return a representation of this prereq as a string.

        Returns None if this prerequisite is not a conditional one.

        """
        expr = self.conditional_expression
        if not expr:
            return None
        for message in self._satisfied:
            expr = expr.replace(self.SATISFIED_TEMPLATE % message,
                                self.MESSAGE_TEMPLATE % message)
        return expr

    def set_condition(self, expr):
        """Set the conditional expression for this prerequisite.
        Resets the cached state (self._all_satisfied).

        Examples:
            # GH #3644 construct conditional expression when one task name
            # is a substring of another: foo | xfoo => bar.
            # Add 'foo' to the 'satisfied' dict before 'xfoo'.
            >>> preq = Prerequisite(1)
            >>> preq[(1, 'foo', 'succeeded')] = False
            >>> preq[(1, 'xfoo', 'succeeded')] = False
            >>> preq.set_condition("1/foo succeeded|1/xfoo succeeded")
            >>> expr = preq.conditional_expression
            >>> expr.split('|')  # doctest: +NORMALIZE_WHITESPACE
            ['bool(self._satisfied[("1", "foo", "succeeded")])',
            'bool(self._satisfied[("1", "xfoo", "succeeded")])']

        """
        self._all_satisfied = None
        if '|' in expr:
            # Make a Python expression so we can eval() the logic.
            for message in self._satisfied:
                # Use '\b' in case one task name is a substring of another
                # and escape special chars ('.', timezone '+') in task IDs.
                expr = re.sub(
                    fr"\b{re.escape(self.MESSAGE_TEMPLATE % message)}\b",
                    self.SATISFIED_TEMPLATE % message,
                    expr
                )

            self.conditional_expression = expr

    def is_satisfied(self):
        """Return True if prerequisite is satisfied.

        Return cached state if present, else evaluate the prerequisite.

        """
        if self._all_satisfied is not None:
            # Cached value.
            return self._all_satisfied
        if self._satisfied == {}:
            # No prerequisites left after pre-initial simplification.
            return True
        self._all_satisfied = self._eval_satisfied()
        return self._all_satisfied

    def _eval_satisfied(self) -> bool:
        """Evaluate the prerequisite's condition expression.

        Does not cache the result.

        """
        if not self.conditional_expression:
            return all(self._satisfied.values())

        try:
            res = eval(self.conditional_expression)  # nosec
            # * the expression is constructed internally
            # * https://github.com/cylc/cylc-flow/issues/4403
        except (SyntaxError, ValueError) as exc:
            err_msg = str(exc)
            if str(exc).find("unexpected EOF") != -1:
                err_msg += (
                    " (could be unmatched parentheses in the graph string?)")
            raise TriggerExpressionError(
                '"%s":\n%s' % (self.get_raw_conditional_expression(), err_msg)
            ) from None
        return res

    def satisfy_me(self, outputs: Iterable['Tokens']) -> 'Set[Tokens]':
        """Attempt to satisfy me with given outputs.

        Updates cache with the result.
        Return outputs that match.

        """
        valid = set()
        for output in outputs:
            prereq = PrereqMessage(
                output['cycle'], output['task'], output['task_sel']
            )
            if prereq not in self._satisfied:
                continue
            valid.add(output)
            self[prereq] = 'satisfied naturally'
        return valid

    def api_dump(self) -> Optional[PbPrerequisite]:
        """Return list of populated Protobuf data objects."""
        if not self._satisfied:
            return None
        if self.conditional_expression:
            expr = (
                self.get_raw_conditional_expression()
            ).replace('|', ' | ').replace('&', ' & ')
        else:
            expr = ' & '.join(
                self.MESSAGE_TEMPLATE % s_msg
                for s_msg in self._satisfied
            )
        conds = []
<<<<<<< HEAD
        num_length = len(str(len(self.satisfied)))
        for ind, message_tuple in enumerate(sorted(self.satisfied)):
            point, name = message_tuple[0:2]
            t_id = quick_relative_detokenise(point, name)
            char = str(ind).zfill(num_length)
=======
        num_length = math.ceil(len(self._satisfied) / 10)
        for ind, message_tuple in enumerate(sorted(self._satisfied)):
            t_id = message_tuple.get_id()
            char = 'c%.{0}d'.format(num_length) % ind
>>>>>>> b0fb2467
            c_msg = self.MESSAGE_TEMPLATE % message_tuple
            c_val = self._satisfied[message_tuple]
            conds.append(
                PbCondition(
                    task_proxy=t_id,
                    expr_alias=char,
                    req_state=message_tuple.output,
                    satisfied=bool(c_val),
                    message=(c_val or 'unsatisfied'),
                )
            )
            expr = expr.replace(c_msg, char)
        return PbPrerequisite(
            expression=expr,
            satisfied=self.is_satisfied(),
            conditions=conds,
            cycle_points=sorted(self.iter_target_point_strings()),
        )

    def set_satisfied(self) -> None:
        """Force this prerequisite into the satisfied state.

        State can be overridden by calling `self.satisfy_me`.

        """
        for message in self._satisfied:
            if not self._satisfied[message]:
                self._satisfied[message] = 'force satisfied'
        if self.conditional_expression:
            self._all_satisfied = self._eval_satisfied()
        else:
            self._all_satisfied = True

    def iter_target_point_strings(self):
        yield from {
            message.point for message in self._satisfied
        }

    def get_target_points(self):
        """Return a list of cycle points target by each prerequisite,
        including each component of conditionals."""
        return [
            get_point(p) for p in self.iter_target_point_strings()
        ]

    def get_resolved_dependencies(self) -> List[str]:
        """Return a list of satisfied dependencies.

        E.G: ['1/foo', '2/bar']

        """
        return [
            msg.get_id()
            for msg, satisfied in self._satisfied.items()
            if satisfied
        ]<|MERGE_RESOLUTION|>--- conflicted
+++ resolved
@@ -285,18 +285,10 @@
                 for s_msg in self._satisfied
             )
         conds = []
-<<<<<<< HEAD
-        num_length = len(str(len(self.satisfied)))
-        for ind, message_tuple in enumerate(sorted(self.satisfied)):
-            point, name = message_tuple[0:2]
-            t_id = quick_relative_detokenise(point, name)
-            char = str(ind).zfill(num_length)
-=======
-        num_length = math.ceil(len(self._satisfied) / 10)
+        num_length = len(str(len(self._satisfied)))
         for ind, message_tuple in enumerate(sorted(self._satisfied)):
             t_id = message_tuple.get_id()
-            char = 'c%.{0}d'.format(num_length) % ind
->>>>>>> b0fb2467
+            char = str(ind).zfill(num_length)
             c_msg = self.MESSAGE_TEMPLATE % message_tuple
             c_val = self._satisfied[message_tuple]
             conds.append(
