--- conflicted
+++ resolved
@@ -1,15 +1,7 @@
-2015-08-24T15:20:15Z INFO - Initial point: 1
-2015-08-24T15:20:15Z INFO - Final point: 1
-<<<<<<< HEAD
-2015-08-24T15:20:16Z INFO - [1/killable-1] -triggered off []
-2015-08-24T15:20:16Z INFO - [1/killable-2] -triggered off []
-2015-08-24T15:20:16Z INFO - [1/killable-3] -triggered off []
-2015-08-24T15:20:19Z INFO - [1/killer] -triggered off ['1/killable-1', '1/killable-2', '1/killable-3']
-2015-08-24T15:20:19Z INFO - [1/stopper] -triggered off ['1/killable-1', '1/killable-2', '1/killable-3']
-=======
-2015-08-24T15:20:16Z DEBUG - killable-1.1 -triggered off []
-2015-08-24T15:20:16Z DEBUG - killable-2.1 -triggered off []
-2015-08-24T15:20:16Z DEBUG - killable-3.1 -triggered off []
-2015-08-24T15:20:19Z DEBUG - killer.1 -triggered off ['killable-1.1', 'killable-2.1', 'killable-3.1']
-2015-08-24T15:20:19Z DEBUG - stopper.1 -triggered off ['killable-1.1', 'killable-2.1', 'killable-3.1']
->>>>>>> 0b5543f8
+Initial point: 1
+Final point: 1
+1/killable-1 -triggered off []
+1/killable-2 -triggered off []
+1/killable-3 -triggered off []
+1/killer -triggered off ['1/killable-1', '1/killable-2', '1/killable-3']
+1/stopper -triggered off ['1/killable-1', '1/killable-2', '1/killable-3']