--- conflicted
+++ resolved
@@ -1,15 +1,7 @@
 Initial point: 1
 Final point: 1
-<<<<<<< HEAD
-[1/a] -triggered off []
-[1/b] -triggered off []
-[1/c] -triggered off ['1/a']
-[1/d] -triggered off ['1/a']
-[1/e] -triggered off ['1/d']
-=======
-a.1 -triggered off []
-b.1 -triggered off []
-c.1 -triggered off ['a.1']
-d.1 -triggered off ['a.1']
-e.1 -triggered off ['d.1']
->>>>>>> 0b5543f8
+1/a -triggered off []
+1/b -triggered off []
+1/c -triggered off ['1/a']
+1/d -triggered off ['1/a']
+1/e -triggered off ['1/d']