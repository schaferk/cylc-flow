--- conflicted
+++ resolved
@@ -1,11 +1,5 @@
-2017-08-26T13:08:15+12 INFO - Initial point: 1
-2017-08-26T13:08:15+12 INFO - Final point: 1
-<<<<<<< HEAD
-2017-08-26T13:08:15+12 INFO - [1/foo] -triggered off []
-2017-08-26T13:08:19+12 INFO - [1/bar] -triggered off ['1/foo']
-2017-08-26T13:08:24+12 INFO - [1/baz] -triggered off ['1/foo']
-=======
-2017-08-26T13:08:15+12 DEBUG - foo.1 -triggered off []
-2017-08-26T13:08:19+12 DEBUG - bar.1 -triggered off ['foo.1']
-2017-08-26T13:08:24+12 DEBUG - baz.1 -triggered off ['foo.1']
->>>>>>> 0b5543f8
+Initial point: 1
+Final point: 1
+1/foo -triggered off []
+1/bar -triggered off ['1/foo']
+1/baz -triggered off ['1/foo']