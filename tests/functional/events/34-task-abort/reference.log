Initial point: 1
Final point: 1
<<<<<<< HEAD
[1/foo] -triggered off []
[1/foo] -triggered off []
[1/handled] -triggered off ['1/foo']
=======
foo.1 -triggered off []
foo.1 -triggered off []
handled.1 -triggered off ['foo.1']
>>>>>>> 0b5543f8
<|MERGE_RESOLUTION|>--- conflicted
+++ resolved
@@ -1,11 +1,5 @@
 Initial point: 1
 Final point: 1
-<<<<<<< HEAD
-[1/foo] -triggered off []
-[1/foo] -triggered off []
-[1/handled] -triggered off ['1/foo']
-=======
-foo.1 -triggered off []
-foo.1 -triggered off []
-handled.1 -triggered off ['foo.1']
->>>>>>> 0b5543f8
+1/foo -triggered off []
+1/foo -triggered off []
+1/handled -triggered off ['1/foo']