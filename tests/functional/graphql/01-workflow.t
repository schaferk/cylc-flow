--- conflicted
+++ resolved
@@ -116,16 +116,8 @@
                 "foo",
                 "root"
             ],
-<<<<<<< HEAD
-            "states": []
-=======
-            "states": [
-                "waiting"
-            ],
-            "latestStateTasks": {
-                "waiting": ["foo.1"]
-            }
->>>>>>> bfba4caf
+            "states": [],
+            "latestStateTasks": {}
         }
     ]
 }
