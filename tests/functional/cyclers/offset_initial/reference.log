--- conflicted
+++ resolved
@@ -1,17 +1,8 @@
-2014/03/31 10:14:49 INFO - Initial point: 20140101
-2014/03/31 10:14:49 INFO - Final point: 20140102T12
-<<<<<<< HEAD
-2014/03/31 10:14:49 INFO - [20140102T0000Z/bar] -triggered off []
-2014/03/31 10:14:53 INFO - [20140102T0600Z/bar] -triggered off []
-2014/03/31 10:14:56 INFO - [20140102T0000Z/baz] -triggered off ['20140102T0000Z/bar']
-2014/03/31 10:14:56 INFO - [20140102T1200Z/bar] -triggered off []
-2014/03/31 10:15:01 INFO - [20140102T0600Z/baz] -triggered off ['20140102T0600Z/bar']
-2014/03/31 10:15:04 INFO - [20140102T1200Z/baz] -triggered off ['20140102T1200Z/bar']
-=======
-2014/03/31 10:14:49 DEBUG - bar.20140102T0000Z -triggered off []
-2014/03/31 10:14:53 DEBUG - bar.20140102T0600Z -triggered off []
-2014/03/31 10:14:56 DEBUG - baz.20140102T0000Z -triggered off ['bar.20140102T0000Z']
-2014/03/31 10:14:56 DEBUG - bar.20140102T1200Z -triggered off []
-2014/03/31 10:15:01 DEBUG - baz.20140102T0600Z -triggered off ['bar.20140102T0600Z']
-2014/03/31 10:15:04 DEBUG - baz.20140102T1200Z -triggered off ['bar.20140102T1200Z']
->>>>>>> 0b5543f8
+Initial point: 20140101
+Final point: 20140102T12
+20140102T0000Z/bar -triggered off []
+20140102T0600Z/bar -triggered off []
+20140102T0000Z/baz -triggered off ['20140102T0000Z/bar']
+20140102T1200Z/bar -triggered off []
+20140102T0600Z/baz -triggered off ['20140102T0600Z/bar']
+20140102T1200Z/baz -triggered off ['20140102T1200Z/bar']