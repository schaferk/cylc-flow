--- conflicted
+++ resolved
@@ -81,13 +81,8 @@
         command scripting = """
             if [[ $CYLC_TASK_CYCLE_TIME -eq $CYLC_SUITE_INITIAL_CYCLE_TIME ]]; then
                 # Needs to still be running on suite restart
-<<<<<<< HEAD
-                cylc suite-state --interval=1 --task=restart_ok --cycle=$CYLC_TASK_CYCLE_TIME \
+                cylc suite-state --interval=1 --task=output_states --cycle=$CYLC_TASK_CYCLE_TIME \
                 --max-polls=60 --status=succeeded $CYLC_SUITE_REG_NAME
-=======
-                cylc suite-state --interval=1 --task=output_states --cycle=$CYLC_TASK_CYCLE_TIME \
-                --wait --timeout=60 --status=succeeded $CYLC_SUITE_REG_NAME
->>>>>>> 78050edb
                 sleep 10
             else
                 # Needs to run only until shutdown (no --now)
@@ -140,13 +135,8 @@
             while [[ ! -e $CYLC_SUITE_SHARE_DIR/restart-done-$CYLC_TASK_CYCLE_TIME ]]; do
                 sleep 0.1
             done
-<<<<<<< HEAD
-            cylc suite-state --interval=1 --task=restart_ok --cycle=$CYLC_TASK_CYCLE_TIME \
+            cylc suite-state --interval=1 --task=output_states --cycle=$CYLC_TASK_CYCLE_TIME \
                 --max-polls=10 --status=running $CYLC_SUITE_REG_NAME
-=======
-            cylc suite-state --interval=1 --task=output_states --cycle=$CYLC_TASK_CYCLE_TIME \
-                --wait --timeout=10 --status=running $CYLC_SUITE_REG_NAME
->>>>>>> 78050edb
             sleep 5  # Wait a few typical loops so that the states make it into the database.
             sqlite3 $CYLC_SUITE_RUN_DIR/cylc-suite.db \
                 "select name, cycle, submit_num, try_num, status
