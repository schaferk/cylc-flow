#!/usr/bin/env python

#C: THIS FILE IS PART OF THE CYLC FORECAST SUITE METASCHEDULER.
#C: Copyright (C) 2008-2011 Hilary Oliver, NIWA
#C: 
#C: This program is free software: you can redistribute it and/or modify
#C: it under the terms of the GNU General Public License as published by
#C: the Free Software Foundation, either version 3 of the License, or
#C: (at your option) any later version.
#C:
#C: This program is distributed in the hope that it will be useful,
#C: but WITHOUT ANY WARRANTY; without even the implied warranty of
#C: MERCHANTABILITY or FITNESS FOR A PARTICULAR PURPOSE.  See the
#C: GNU General Public License for more details.
#C:
#C: You should have received a copy of the GNU General Public License
#C: along with this program.  If not, see <http://www.gnu.org/licenses/>.

"""
Display the state of all existing task proxy objects.

For color terminal ASCII escape codes, see
http://ascii-table.com/ansi-escape-sequences.php
"""

from cylc.cycle_time import ct, CycleTimeError
from cylc import cylc_pyro_client
from cylc.port_scan import SuiteIdentificationError
import os, re, sys
from Pyro.errors import PyroError,NamingError,ProtocolError,TimeoutError,ConnectionClosedError
from time import sleep
from cylc.CylcOptionParsers import NoPromptOptionParser_u
from cylc.registration import dbgetter, RegistrationError
from cylc.version import compat

compress = True

parser = NoPromptOptionParser_u( """cylc [info] monitor [options] SUITE 

A terminal-based suite monitor that updates the current state of all
tasks in real time. It is effective even for quite large suites if
'--align' is not used. Being a passive monitor that cannot intervene in
a suite's operation, it is allowed to monitor suites owned by others
and/or running on remote hosts.""")

parser.add_option( "-a", "--align", 
        help="Align columns by task name. This option "
        "is only useful for small suites.",
        action="store_true", default=False, dest="align_columns" )

( options, args ) = parser.parse_args()

reg = parser.get_suite_name()
dbg = dbgetter()
try:
    suite, suiterc = dbg.get_suite(reg)
except RegistrationError, x:
    raise SystemExit(x)

<<<<<<< HEAD
header = 'waiting runahead queued submitted running succeeded held failed'
header = '                                                               '
=======
compat( suite, suiterc ).execute( sys.argv )

header = 'waiting runahead submitted running succeeded held failed'
header = '                                                        '
>>>>>>> 724b1fb1
ctrl_end = "\033[0m"
key = "\033[1;37;43mheld\033[0m \033[1;36mwaiting \033[1;37;44mrunahead\033[0m \033[1;38;44mqueued\033[0m\033[1;32m submitted \033[1;37;42mrunning\033[0m succeeded \033[1;37;41mfailed" + ctrl_end 

alerted = False
alerted2 = False
alerted3 = False

try:
    while True:
        # connect to remote state summary object
        try: 
            proxy = cylc_pyro_client.client( suite, owner=options.owner, host=options.host ).get_proxy( 'state_summary' )

        except SuiteIdentificationError, x:
            if not alerted:
                print "\n\033[1;37;41mfailed to connect" + ctrl_end 
                print >> sys.stderr, x
                alerted = True
            #raise
            # if no connection, try again to connect
            sleep(1)
            continue
        else:
            # timeout (sec) determines max wait for an answer from proxy.
            proxy._setTimeout(60)

        alerted = False

        while True:
            # continual redisplay loop

            # get state summary, task names, cycle times
            try:
                [glbl, states] = proxy.get_state_summary()

            except TimeoutError:
                if not alerted3:
                    print "\n\033[1;37;41mconnection timed out" + ctrl_end
                    alerted3 = True
                # if timed out, try again on same connection
                sleep(1)
                continue
                #break

            except ConnectionClosedError:
                if not alerted2:
                    print "\n\033[1;37;41mconnection closed" + ctrl_end 
                    alerted2 = True
                sleep(1)
                # if connection lost, try to reconnect
                break

            except ProtocolError:
                if not alerted:
                    print "\n\033[1;37;41mfailed to connect" + ctrl_end 
                    alerted = True
                #raise
                # wh'th'fu'?
                sleep(1)
                continue

            alerted2 = False
            alerted3 = False

            dt = glbl[ 'last_updated' ]
            rate = glbl[ 'simulation_clock_rate' ]
            simulation_mode = glbl[ 'simulation_mode' ]
            paused = glbl['paused']
            stopping = glbl['stopping']
            will_pause_at = glbl['will_pause_at']
            will_stop_at = glbl['will_stop_at']

            task_ids = states.keys()
            n_tasks_all = len( task_ids )
            task_ids.sort()

            seen_time = {}
            seen_name = {}
            c_time_list = []
            name_list = []

            for task_id in task_ids:

                name = states[ task_id ][ 'name' ]
                c_time = states[ task_id ][ 'label' ]

                if c_time not in seen_time.keys():
                    seen_time[ c_time ] = True
                    c_time_list.append( c_time )

                if name not in seen_name.keys():
                    seen_name[ name ] = True
                    name_list.append( name )

            n_task_types = len( name_list )
            name_list.sort()
            c_time_list.sort()

            # initialize a dict-of-dicts to store display information
            # for all tasks at each current cycle time
            #   task_info[ c_time ][ task_name ] = info
            task_info = {}
            for rt in c_time_list:
                task_info[ rt ] = {}
                for name in name_list:
                    # initialise with blank string of the same size as
                    # the real info that we will use below
                    tmp = name + '*'  # name plus abdication indicator
                    tmp = re.sub( '.', ' ', tmp )
                    task_info[ rt ][name] = tmp

            # now loop through all tasks in the suite and assign their
            # display info to the correct place in the task_info structure
            for task_id in task_ids:

                name = states[ task_id ][ 'name' ]
                asyncid = ''
                if 'asyncid' in states[ task_id ]:
                    asyncid = '(' + states[ task_id ][ 'asyncid' ] + ')'
                ctime = states[ task_id ][ 'label' ]

                name     =      states[ task_id ][ 'name' ]
                state    =      states[ task_id ][ 'state' ]

                if not states[ task_id ][ 'spawned' ]:
                    # identify any tasks that have not spawned yet
                    abd = '*'
                else:
                    # space of same length
                    abd = ' '

                # color displayed info according to run status
                if state == "submitted":
                    ctrl_start = "\033[1;32m"
                elif state == "running":
                    ctrl_start = "\033[1;37;42m"
                elif state == "waiting":
                    ctrl_start = "\033[1;36m"
                elif state == "failed":
                    ctrl_start = "\033[1;37;41m"
                elif state == "held":
                    ctrl_start = "\033[1;37;43m"
                elif state == "runahead":
                    ctrl_start = "\033[1;37;44m"
                elif state == "queued":
                    ctrl_start = "\033[1;38;44m"
                else:
                    # succeeded
                    ctrl_start = ""

                # construct the display string for this task
                task_info[ ctime ][ name ] = ctrl_start + name + asyncid + ctrl_end + abd

            # construct an array of lines to blit to the screen

            # MONITOR HEADER and CURRENT TIME
            blit = []
            blitlines = {}
            # SUITE NAME, NUMBER OF TASKS, SIMULATION MODE
            foo = header
            bar = suite + '", ' + str( n_task_types ) + ' types, ' + str( n_tasks_all ) + ' tasks)'
            foo = re.sub( '^.{' + str(len('cylc!')) + '}', 'cylc!', foo )
            foo = re.sub( '.{' + str(len(suite)) + '}$', suite, foo )

            blit.append( '\033[1;37;44m' + foo + ctrl_end )

            blit.append( key )

            # last time state summary was updated by cylc (only happens
            # when task processing is invoked).
            blit.append( 'suite state summary last updated at:         ' + '\033[1;38m' + dt.strftime( "%Y/%m/%d %H:%M:%S" ) + ctrl_end )

            if simulation_mode:
                foo = 'SIMULATION:'
                bar = str(rate) + ' real seconds = 1 hour' 
                baz = header
                baz = re.sub( '^.{' + str(len(foo)) + '}', foo, baz )
                baz = re.sub( '.{' + str(len(bar)) + '}$', bar, baz )
                blit.append( baz )

            if stopping:
                foo = '_________________________________________________S_T_O_P_P_I_N_G'
            elif paused:
                foo = '_____________________________________________________P_A_U_S_E_D'
            elif will_pause_at:
                foo = '__________________________________P_A_U_S_I_N_G__A_T__' + will_pause_at
            elif will_stop_at:
                foo = '________________________________S_T_O_P_P_I_N_G__A_T__' + will_stop_at
            else:
                foo = '___________________________________________________R_U_N_N_I_N_G'
         
            #blit.append( '\033[1;33;44m' + foo + ctrl_end )
            blit.append( '\033[1;31m' + foo + ctrl_end )
 
            # construct a line of text to display for each cycle time
            for rt in c_time_list:
                line = ''

                try:
                    crt = ct(rt)
                except CycleTimeError:
                    line += rt
                    indx = rt
                    if asyncid:
                        line += ' ' + asyncid
                        indx = asyncid
                else:
                    indx = rt
                    # colour cycle time according to whether it has
                    # caught up to the current clock time or not.
                    rtdt = crt.get_datetime()
                    if dt > rtdt:
                        # behind
                        line = '\033[1;34m' + rt + ctrl_end
                    else:
                        # caught up
                        line = '\033[1;31m' + rt + ctrl_end

                # add info for each task to the line
                for name in name_list:
                    disp = task_info[rt][name]
                    if not options.align_columns and re.match( '^\s+$', disp ): 
                        # don't add white space unless align_columns has
                        # been requested by the user
                        pass
                    else:
                        line = line + ' ' + disp

                #blit.append( line )
                blitlines[indx] = line
                        
            # clear screen and blit the new information up
            os.system( "clear" )
            print '\n'.join( blit )
            indxs = blitlines.keys()
            indxs.sort(key=int)
            for ix in indxs:
                print blitlines[ix]
            # sleep here determines minimum display time before trying to
            # update the information and redisplay it (?). 
            sleep(1)

        # sleep here determines how long to wait before trying to reconnect (?)
        sleep( 1 )

except KeyboardInterrupt:
    sys.exit(0)<|MERGE_RESOLUTION|>--- conflicted
+++ resolved
@@ -57,15 +57,10 @@
 except RegistrationError, x:
     raise SystemExit(x)
 
-<<<<<<< HEAD
+compat( suite, suiterc ).execute( sys.argv )
 header = 'waiting runahead queued submitted running succeeded held failed'
 header = '                                                               '
-=======
-compat( suite, suiterc ).execute( sys.argv )
-
-header = 'waiting runahead submitted running succeeded held failed'
-header = '                                                        '
->>>>>>> 724b1fb1
+
 ctrl_end = "\033[0m"
 key = "\033[1;37;43mheld\033[0m \033[1;36mwaiting \033[1;37;44mrunahead\033[0m \033[1;38;44mqueued\033[0m\033[1;32m submitted \033[1;37;42mrunning\033[0m succeeded \033[1;37;41mfailed" + ctrl_end 
 
