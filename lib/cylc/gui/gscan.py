#!/usr/bin/env python

# THIS FILE IS PART OF THE CYLC SUITE ENGINE.
# Copyright (C) 2008-2016 NIWA
#
# This program is free software: you can redistribute it and/or modify
# it under the terms of the GNU General Public License as published by
# the Free Software Foundation, either version 3 of the License, or
# (at your option) any later version.
#
# This program is distributed in the hope that it will be useful,
# but WITHOUT ANY WARRANTY; without even the implied warranty of
# MERCHANTABILITY or FITNESS FOR A PARTICULAR PURPOSE.  See the
# GNU General Public License for more details.
#
# You should have received a copy of the GNU General Public License
# along with this program.  If not, see <http://www.gnu.org/licenses/>.

import copy
import os
import re
from subprocess import Popen, PIPE, STDOUT
import sys
import threading
import time

import gtk
import gobject
from isodatetime.data import get_timepoint_from_seconds_since_unix_epoch

from cylc.cfgspec.globalcfg import GLOBAL_CFG
from cylc.cfgspec.gcylc import gcfg
from cylc.dump import get_stop_state_summary
import cylc.flags
from cylc.gui.cat_state import cat_state
from cylc.gui.legend import ThemeLegendWindow
from cylc.gui.dot_maker import DotMaker
from cylc.gui.util import get_icon, setup_icons, set_exception_hook_dialog
from cylc.network.port_scan import scan_all
from cylc.owner import USER
from cylc.version import CYLC_VERSION
from cylc.task_state import (TASK_STATUSES_ORDERED, TASK_STATUS_RUNAHEAD,
                             TASK_STATUS_FAILED, TASK_STATUS_SUBMIT_FAILED)
from cylc.cfgspec.gscan import gsfg

KEY_GROUP = "group"
KEY_NAME = "name"
KEY_OWNER = "owner"
KEY_STATES = "states"
KEY_UPDATE_TIME = "update-time"


def get_hosts_suites_info(hosts, timeout=None, owner=None):
    """Return a dictionary of hosts, suites, and their properties."""
    host_suites_map = {}
    for host, port, result in scan_all(hosts=hosts, timeout=timeout):
        if owner and owner != result.get(KEY_OWNER):
            continue
        if host not in host_suites_map:
            host_suites_map[host] = {}
        try:
            host_suites_map[host][result[KEY_NAME]] = {}
            props = host_suites_map[host][result[KEY_NAME]]
            props["port"] = port
            for key, value in result.items():
                if key == KEY_NAME:
                    continue
                elif key == KEY_STATES:
                    # Overall states
                    props[KEY_STATES] = value[0]
                    for cycle, cycle_states in value[1].items():
                        name = "%s:%s" % (KEY_STATES, cycle)
                        props[name] = cycle_states
                elif key == KEY_UPDATE_TIME:
                    props[key] = int(float(value))
                else:
                    props[key] = value
        except (AttributeError, IndexError, KeyError):
            pass
    for host, suites_map in host_suites_map.items():
        for suite, suite_info in suites_map.items():
            if suite_info.keys() == ["port"]:
                # Just the port file - could be an older suite daemon.
                suite_info.update(
                    get_unscannable_suite_info(
                        host, suite, owner=owner))
    return host_suites_map


def get_unscannable_suite_info(host, suite, owner=None):
    """Return a map like cylc scan --raw for states and last update time."""
    summaries = get_stop_state_summary(cat_state(suite, host, owner))
    suite_info = {}
    if summaries is None:
        return suite_info
    global_summary, task_summary = summaries
    for item in task_summary.values():
        # Note: item['label'] equivalent to item['point']
        for states_point in (KEY_STATES, KEY_STATES + ":" + item['label']):
            suite_info.setdefault(states_point, {})
            suite_info[states_point].setdefault(item['state'], 0)
            suite_info[states_point][item['state']] += 1
    suite_info[KEY_UPDATE_TIME] = global_summary["last_updated"]
    return suite_info


def get_scan_menu(suite_host_tuples,
                  theme_name, set_theme_func,
                  has_stopped_suites, clear_stopped_suites_func,
                  scanned_hosts, change_hosts_func,
                  update_now_func, start_func,
                  program_name, extra_items=None, owner=None,
                  is_stopped=False):
    """Return a right click menu for scan GUIs.

    suite_host_tuples should be a list of (suite, host) tuples (if any).
    theme_name should be the name of the current theme.
    set_theme_func should be a function accepting a new theme name.
    has_stopped_suites should be a boolean denoting currently
    stopped suites.
    clear_stopped_suites should be a function with no arguments that
    removes stopped suites from the current view.
    scanned_hosts should be a list of currently scanned suite hosts.
    change_hosts_func should be a function accepting a new list of
    suite hosts to scan.
    update_now_func should be a function with no arguments that
    forces an update now or soon.
    start_func should be a function with no arguments that
    re-activates idle GUIs.
    program_name should be a string describing the parent program.
    extra_items (keyword) should be a list of extra menu items to add
    to the right click menu.
    owner (keyword) should be the owner of the suites, if not the
    current user.
    is_stopped (keyword) denotes whether the GUI is in an inactive
    state.

    """
    menu = gtk.Menu()

    if is_stopped:
        switch_on_item = gtk.ImageMenuItem("Activate")
        img = gtk.image_new_from_stock(gtk.STOCK_YES, gtk.ICON_SIZE_MENU)
        switch_on_item.set_image(img)
        switch_on_item.show()
        switch_on_item.connect("button-press-event",
                               lambda b, e: start_func())
        menu.append(switch_on_item)

    # Construct gcylc launcher items for each relevant suite.
    for suite, host in suite_host_tuples:
        gcylc_item = gtk.ImageMenuItem("Launch gcylc: %s - %s" % (
            suite.replace('_', '__'), host))
        img = gtk.image_new_from_stock("gcylc", gtk.ICON_SIZE_MENU)
        gcylc_item.set_image(img)
        gcylc_item._connect_args = (suite, host)
        gcylc_item.connect(
            "button-press-event",
            lambda b, e: launch_gcylc(b._connect_args[1],
                                      b._connect_args[0],
                                      owner=owner)
        )
        gcylc_item.show()
        menu.append(gcylc_item)
    if suite_host_tuples:
        sep_item = gtk.SeparatorMenuItem()
        sep_item.show()
        menu.append(sep_item)

    if extra_items is not None:
        for item in extra_items:
            menu.append(item)
        sep_item = gtk.SeparatorMenuItem()
        sep_item.show()
        menu.append(sep_item)

    # Construct theme chooser items (same as cylc.gui.app_main).
    theme_item = gtk.ImageMenuItem('Theme')
    img = gtk.image_new_from_stock(gtk.STOCK_SELECT_COLOR, gtk.ICON_SIZE_MENU)
    theme_item.set_image(img)
    theme_item.set_sensitive(not is_stopped)
    thememenu = gtk.Menu()
    theme_item.set_submenu(thememenu)
    theme_item.show()

    theme_items = {}
    theme = "default"
    theme_items[theme] = gtk.RadioMenuItem(label=theme)
    thememenu.append(theme_items[theme])
    theme_items[theme].theme_name = theme
    for theme in gcfg.get(['themes']):
        if theme == "default":
            continue
        theme_items[theme] = gtk.RadioMenuItem(
            group=theme_items['default'], label=theme)
        thememenu.append(theme_items[theme])
        theme_items[theme].theme_name = theme

    # set_active then connect, to avoid causing an unnecessary toggle now.
    theme_items[theme_name].set_active(True)
    for theme in gcfg.get(['themes']):
        theme_items[theme].show()
        theme_items[theme].connect('toggled',
                                   lambda i: (i.get_active() and
                                              set_theme_func(i.theme_name)))

    menu.append(theme_item)
    theme_legend_item = gtk.MenuItem("Show task state key")
    theme_legend_item.show()
    theme_legend_item.set_sensitive(not is_stopped)
    theme_legend_item.connect(
        "button-press-event",
        lambda b, e: launch_theme_legend(gcfg.get(['themes', theme_name]))
    )
    menu.append(theme_legend_item)
    sep_item = gtk.SeparatorMenuItem()
    sep_item.show()
    menu.append(sep_item)

    # Construct a trigger update item.
    update_now_item = gtk.ImageMenuItem("Update Now")
    img = gtk.image_new_from_stock(gtk.STOCK_REFRESH, gtk.ICON_SIZE_MENU)
    update_now_item.set_image(img)
    update_now_item.show()
    update_now_item.set_sensitive(not is_stopped)
    update_now_item.connect("button-press-event",
                            lambda b, e: update_now_func())
    menu.append(update_now_item)

    # Construct a clean stopped suites item.
    clear_item = gtk.ImageMenuItem("Clear Stopped Suites")
    img = gtk.image_new_from_stock(gtk.STOCK_CLEAR, gtk.ICON_SIZE_MENU)
    clear_item.set_image(img)
    clear_item.show()
    clear_item.set_sensitive(has_stopped_suites)
    clear_item.connect("button-press-event",
                       lambda b, e: clear_stopped_suites_func())
    menu.append(clear_item)

    # Construct a configure scanned hosts item.
    hosts_item = gtk.ImageMenuItem("Configure Hosts")
    img = gtk.image_new_from_stock(gtk.STOCK_PREFERENCES, gtk.ICON_SIZE_MENU)
    hosts_item.set_image(img)
    hosts_item.show()
    hosts_item.connect("button-press-event",
                       lambda b, e: launch_hosts_dialog(scanned_hosts,
                                                        change_hosts_func))
    menu.append(hosts_item)

    sep_item = gtk.SeparatorMenuItem()
    sep_item.show()
    menu.append(sep_item)

    # Construct an about dialog item.
    info_item = gtk.ImageMenuItem("About")
    img = gtk.image_new_from_stock(gtk.STOCK_ABOUT, gtk.ICON_SIZE_MENU)
    info_item.set_image(img)
    info_item.show()
    info_item.connect(
        "button-press-event",
        lambda b, e: launch_about_dialog(program_name,
                                         scanned_hosts)
    )
    menu.append(info_item)
    return menu


def launch_about_dialog(program_name, hosts):
    """Launch a modified version of the app_main.py About dialog."""
    hosts_text = "Hosts monitored: " + ", ".join(hosts)
    comments_text = hosts_text
    about = gtk.AboutDialog()
    if gtk.gtk_version[0] == 2 and gtk.gtk_version[1] >= 12:
        # set_program_name() was added in PyGTK 2.12
        about.set_program_name(program_name)
    else:
        comments_text = program_name + "\n" + hosts_text

    about.set_version(CYLC_VERSION)
    about.set_copyright("Copyright (C) 2008-2016 NIWA")
    about.set_comments(comments_text)
    about.set_icon(get_icon())
    about.run()
    about.destroy()


def launch_gcylc(host, suite, owner=None):
    """Launch gcylc for a given suite and host."""
    if owner is None:
        owner = USER
    args = ["--host=" + host, "--user=" + owner, suite]

    # Get version of suite
    f_null = open(os.devnull, "w")
    if cylc.flags.debug:
        stderr = sys.stderr
        args = ["--debug"] + args
    else:
        stderr = f_null
    command = ["cylc", "get-suite-version"] + args
    proc = Popen(command, stdout=PIPE, stderr=stderr)
    suite_version = proc.communicate()[0].strip()
    proc.wait()

    # Run correct version of "cylc gui", provided that "admin/cylc-wrapper" is
    # installed.
    env = None
    if suite_version != CYLC_VERSION:
        env = dict(os.environ)
        env["CYLC_VERSION"] = suite_version
    command = ["cylc", "gui"] + args
    if cylc.flags.debug:
        stdout = sys.stdout
        stderr = sys.stderr
        Popen(command, env=env, stdout=stdout, stderr=stderr)
    else:
        stdout = f_null
        stderr = STDOUT
        Popen(["nohup"] + command, env=env, stdout=stdout, stderr=stderr)


def launch_gscan(hosts=None, owner=None):
    """Launch gscan for a given list of hosts and/or owner."""
    if cylc.flags.debug:
        stdout = sys.stdout
        stderr = sys.stderr
        command = ["cylc", "gscan", "--debug"]
    else:
        stdout = open(os.devnull, "w")
        stderr = STDOUT
        command = ["cylc", "gscan"]
    if hosts is not None:
        for host in hosts:
            command += ["--host=%s" % host]
    if owner is not None:
        command += ["--user=%s" % owner]
    Popen(command, stdout=stdout, stderr=stderr)


def launch_hosts_dialog(existing_hosts, change_hosts_func):
    """Launch a dialog for configuring the suite hosts to scan.

    Arguments:
    existing_hosts should be a list of currently scanned host names.
    change_hosts_func should be a function accepting a new list of
    host names to scan.

    """
    dialog = gtk.Dialog()
    dialog.set_icon(get_icon())
    dialog.vbox.set_border_width(5)
    dialog.set_title("Configure suite hosts")
    dialog.add_button(gtk.STOCK_CANCEL, gtk.RESPONSE_CANCEL)
    dialog.add_button(gtk.STOCK_OK, gtk.RESPONSE_OK)
    label = gtk.Label("Enter a comma-delimited list of suite hosts to scan")
    label.show()
    label_hbox = gtk.HBox()
    label_hbox.pack_start(label, expand=False, fill=False)
    label_hbox.show()
    entry = gtk.Entry()
    entry.set_text(", ".join(existing_hosts))
    entry.connect("activate", lambda e: dialog.response(gtk.RESPONSE_OK))
    entry.show()
    dialog.vbox.pack_start(label_hbox, expand=False, fill=False, padding=5)
    dialog.vbox.pack_start(entry, expand=False, fill=False, padding=5)
    response = dialog.run()
    if response == gtk.RESPONSE_OK:
        new_hosts = [h.strip() for h in entry.get_text().split(",")]
        change_hosts_func(new_hosts)
    dialog.destroy()


def launch_theme_legend(theme):
    """Launch a theme legend window."""
    ThemeLegendWindow(None, theme)


class ScanApp(object):

    """Summarize running suite statuses for a given set of hosts."""

    WARNINGS_COLUMN = 8
    STATUS_COLUMN = 7
    CYCLE_COLUMN = 6
    UPDATE_TIME_COLUMN = 5
    TITLE_COLUMN = 4
    STOPPED_COLUMN = 3
    SUITE_COLUMN = 2
    HOST_COLUMN = 1
    GROUP_COLUMN = 0
    ICON_SIZE = 17

    def __init__(self, hosts=None, owner=None, poll_interval=None, name=None):
        gobject.threads_init()
        set_exception_hook_dialog("cylc gscan")
        setup_icons()
        if not hosts:
            hosts = GLOBAL_CFG.get(["suite host scanning", "hosts"])
        self.hosts = hosts
        if owner is None:
            owner = USER
        self.owner = owner

        self.window = gtk.Window()
        if name:
            self.window.set_title("cylc gscan (filtered)")
        else:
            self.window.set_title("cylc gscan")
        self.window.set_icon(get_icon())
        self.vbox = gtk.VBox()
        self.vbox.show()

        self.warnings = {}

        self.theme_name = gcfg.get(['use theme'])
        self.theme = gcfg.get(['themes', self.theme_name])

        self.dots = DotMaker(self.theme)
        suite_treemodel = gtk.TreeStore(
            str, str, str, bool, str, int, str, str, str)
        self._prev_tooltip_location_id = None
        self.suite_treeview = gtk.TreeView(suite_treemodel)

        # Construct the group column.
        group_name_column = gtk.TreeViewColumn("Group")
        cell_text_group = gtk.CellRendererText()
        group_name_column.pack_start(cell_text_group, expand=False)
        group_name_column.set_cell_data_func(
            cell_text_group, self._set_cell_text_group)
        group_name_column.set_sort_column_id(self.GROUP_COLUMN)
        group_name_column.set_visible("group" in gsfg.get(["columns"]))
        group_name_column.set_resizable(True)

        # Construct the host column.
        host_name_column = gtk.TreeViewColumn("Host")
        cell_text_host = gtk.CellRendererText()
        host_name_column.pack_start(cell_text_host, expand=False)
        host_name_column.set_cell_data_func(
            cell_text_host, self._set_cell_text_host)
        host_name_column.set_sort_column_id(self.HOST_COLUMN)
        host_name_column.set_visible("host" in gsfg.get(["columns"]))
        host_name_column.set_resizable(True)

        # Construct the suite name column.
        suite_name_column = gtk.TreeViewColumn("Suite")
        cell_text_name = gtk.CellRendererText()
        suite_name_column.pack_start(cell_text_name, expand=False)
        suite_name_column.set_cell_data_func(
            cell_text_name, self._set_cell_text_name)
        suite_name_column.set_sort_column_id(self.SUITE_COLUMN)
        suite_name_column.set_visible("suite" in gsfg.get(["columns"]))
        suite_name_column.set_resizable(True)

        # Construct the suite title column.
        suite_title_column = gtk.TreeViewColumn("Title")
        cell_text_title = gtk.CellRendererText()
        suite_title_column.pack_start(cell_text_title, expand=False)
        suite_title_column.set_cell_data_func(
            cell_text_title, self._set_cell_text_title)
        suite_title_column.set_sort_column_id(self.TITLE_COLUMN)
        suite_title_column.set_visible("title" in gsfg.get(
            ["columns"]))
        suite_title_column.set_resizable(True)

        # Construct the update time column.
        time_column = gtk.TreeViewColumn("Updated")
        cell_text_time = gtk.CellRendererText()
        time_column.pack_start(cell_text_time, expand=False)
        time_column.set_cell_data_func(
            cell_text_time, self._set_cell_text_time)
        time_column.set_sort_column_id(self.UPDATE_TIME_COLUMN)
        time_column.set_visible("updated" in gsfg.get(["columns"]))
        time_column.set_resizable(True)

        self.suite_treeview.append_column(group_name_column)
        self.suite_treeview.append_column(host_name_column)
        self.suite_treeview.append_column(suite_name_column)
        self.suite_treeview.append_column(suite_title_column)
        self.suite_treeview.append_column(time_column)

        # Construct the status column.
        status_column = gtk.TreeViewColumn("Status")
        status_column.set_sort_column_id(5)
        status_column.set_visible("status" in gsfg.get(["columns"]))
        status_column.set_resizable(True)
        cell_text_cycle = gtk.CellRendererText()
        status_column.pack_start(cell_text_cycle, expand=False)
        status_column.set_cell_data_func(
            cell_text_cycle, self._set_cell_text_cycle, self.CYCLE_COLUMN)
        self.suite_treeview.append_column(status_column)

        # Warning icon.
        warn_icon = gtk.CellRendererPixbuf()
        image = gtk.Image()
        pixbuf = image.render_icon(
            gtk.STOCK_DIALOG_WARNING, gtk.ICON_SIZE_LARGE_TOOLBAR)
        self.warn_icon_colour = pixbuf.scale_simple(  # colour warn icon pixbuf
            self.ICON_SIZE, self.ICON_SIZE, gtk.gdk.INTERP_HYPER)
        self.warn_icon_grey = pixbuf.scale_simple(
            self.ICON_SIZE, self.ICON_SIZE, gtk.gdk.INTERP_HYPER)
        self.warn_icon_colour.saturate_and_pixelate(
            self.warn_icon_grey, 0, False)  # b&w warn icon pixbuf
        status_column.pack_start(warn_icon, expand=False)
        status_column.set_cell_data_func(warn_icon, self._set_error_icon_state)
        self.warn_icon_blank = gtk.gdk.Pixbuf(  # Transparent pixbuff.
            gtk.gdk.COLORSPACE_RGB, True, 8, self.ICON_SIZE, self.ICON_SIZE
        ).fill(0x00000000)
        # Task status icons.
        for i in range(len(TASK_STATUSES_ORDERED)):
            cell_pixbuf_state = gtk.CellRendererPixbuf()
            status_column.pack_start(cell_pixbuf_state, expand=False)
            status_column.set_cell_data_func(
                cell_pixbuf_state, self._set_cell_pixbuf_state, i)

        self.suite_treeview.show()
        if hasattr(self.suite_treeview, "set_has_tooltip"):
            self.suite_treeview.set_has_tooltip(True)
            try:
                self.suite_treeview.connect('query-tooltip',
                                            self._on_query_tooltip)
            except TypeError:
                # Lower PyGTK version.
                pass
        self.suite_treeview.connect("button-press-event",
                                    self._on_button_press_event)
        scrolled_window = gtk.ScrolledWindow()
        scrolled_window.set_policy(gtk.POLICY_AUTOMATIC,
                                   gtk.POLICY_AUTOMATIC)
        scrolled_window.add(self.suite_treeview)
        scrolled_window.show()
        self.vbox.pack_start(scrolled_window, expand=True, fill=True)

        if name:
            name_pattern = name
        else:
            name_pattern = ['.*']
        name_pattern = "(" + ")|(".join(name_pattern) + ")"

        try:
            name_pattern = re.compile(name_pattern)
        except re.error:
            raise ValueError("Invalid names pattern: %s" % str(name))

        self.updater = ScanAppUpdater(
            self.hosts, suite_treemodel, self.suite_treeview,
            owner=self.owner, poll_interval=poll_interval,
<<<<<<< HEAD
            group_column_id=self.GROUP_COLUMN
=======
            name_pattern=name_pattern
>>>>>>> cf6e75ea
        )
        self.updater.start()
        self.window.add(self.vbox)
        self.window.connect("destroy", self._on_destroy_event)
        self.window.set_default_size(300, 150)
        self.suite_treeview.grab_focus()
        self.window.show()

        self.warning_icon_shown = []

    def _on_button_press_event(self, treeview, event):
        x = int(event.x)
        y = int(event.y)
        pth = treeview.get_path_at_pos(x, y)
        treemodel = treeview.get_model()

        # Dismiss warnings by clicking on a warning icon.
        if (event.button == 1):
            if not pth:
                return False
            path, column, cell_x, cell_y = (pth)
            if column.get_title() == "Status":
                dot_offset, dot_width = tuple(column.cell_get_position(
                    column.get_cell_renderers()[1]))
                if not dot_width:
                    return False
                cell_index = (cell_x - dot_offset) // dot_width
                if cell_index == 0:

                    iter_ = treemodel.get_iter(path)
                    host, suite = treemodel.get(iter_, self.HOST_COLUMN,
                                                self.SUITE_COLUMN)

                    self.updater.clear_warnings(suite, host)
                    treemodel.set(iter_, self.WARNINGS_COLUMN, '')
                    return True

        # Display menu on right click.
        if (event.type != gtk.gdk._2BUTTON_PRESS and
                event.button != 3):
            return False

        suite_host_tuples = []

        if pth is not None:
            # Add a gcylc launcher item.
            path, col, cellx, celly = pth

            iter_ = treemodel.get_iter(path)
            host, suite = treemodel.get(iter_, self.HOST_COLUMN,
                                        self.SUITE_COLUMN)
            if suite is None:
                # On an expanded cycle point row, so get from parent.
                host, suite = treemodel.get(treemodel.iter_parent(iter_),
                                            self.HOST_COLUMN,
                                            self.SUITE_COLUMN)
            suite_host_tuples.append((suite, host))

        if event.type == gtk.gdk._2BUTTON_PRESS:
            if suite_host_tuples:
                launch_gcylc(host, suite, owner=self.owner)
            return False

        has_stopped_suites = bool(self.updater.stopped_hosts_suites_info)

        view_item = gtk.ImageMenuItem("View Column...")
        img = gtk.image_new_from_stock(gtk.STOCK_INDEX, gtk.ICON_SIZE_MENU)
        view_item.set_image(img)
        view_item.show()
        view_menu = gtk.Menu()
        view_item.set_submenu(view_menu)
        for column_index, column in enumerate(treeview.get_columns()):
            name = column.get_title()
            is_visible = column.get_visible()
            column_item = gtk.CheckMenuItem(name.replace("_", "__"))
            column_item._connect_args = (column_index, is_visible)
            column_item.set_active(is_visible)
            column_item.connect("toggled", self._on_toggle_column_visible)
            column_item.show()
            view_menu.append(column_item)

        menu = get_scan_menu(
            suite_host_tuples,
            self.theme_name,
            self._set_theme,
            has_stopped_suites,
            self.updater.clear_stopped_suites,
            self.hosts,
            self.updater.set_hosts,
            self.updater.update_now,
            self.updater.start,
            program_name="cylc gscan",
            extra_items=[view_item],
            owner=self.owner
        )
        menu.popup(None, None, None, event.button, event.time)
        return False

    def _on_destroy_event(self, widget):
        self.updater.quit = True
        gtk.main_quit()
        return False

    def _on_query_tooltip(self, widget, x, y, kbd_ctx, tooltip):
        """Handle a tooltip creation request."""
        tip_context = self.suite_treeview.get_tooltip_context(x, y, kbd_ctx)
        if tip_context is None:
            self._prev_tooltip_location_id = None
            return False
        x, y = self.suite_treeview.convert_widget_to_bin_window_coords(x, y)
        path, column, cell_x, cell_y = (
            self.suite_treeview.get_path_at_pos(x, y))
        model = self.suite_treeview.get_model()
        iter_ = model.get_iter(path)
        parent_iter = model.iter_parent(iter_)
        if parent_iter is None or (
                parent_iter and model.iter_has_child(iter_)):
            host = model.get_value(iter_, self.HOST_COLUMN)
            suite = model.get_value(iter_, self.SUITE_COLUMN)
            child_row_number = None
        else:
            host = model.get_value(parent_iter, self.HOST_COLUMN)
            suite = model.get_value(parent_iter, self.SUITE_COLUMN)
            child_row_number = path[-1]
        suite_update_time = model.get_value(iter_, self.UPDATE_TIME_COLUMN)
        location_id = (host, suite, suite_update_time, column.get_title(),
                       child_row_number)

        if location_id != self._prev_tooltip_location_id:
            self._prev_tooltip_location_id = location_id
            tooltip.set_text(None)
            return False
        if column.get_title() in ["Host", "Suite"]:
            tooltip.set_text(suite + " - " + host)
            return True
        if column.get_title() == "Updated":
            suite_update_point = get_timepoint_from_seconds_since_unix_epoch(
                suite_update_time)
            if (self.updater.last_update_time is not None and
                    suite_update_time != int(self.updater.last_update_time)):
                retrieval_point = get_timepoint_from_seconds_since_unix_epoch(
                    int(self.updater.last_update_time))
                text = "Last changed at %s\n" % suite_update_point
                text += "Last scanned at %s" % retrieval_point
            else:
                # An older suite (or before any updates are made?)
                text = "Last scanned at %s" % suite_update_point
            tooltip.set_text(text)
            return True

        if column.get_title() != "Status":
            tooltip.set_text(None)
            return False

        # Generate text for the number of tasks in each state
        state_texts = []
        state_text = model.get_value(iter_, self.STATUS_COLUMN)
        if state_text is None:
            tooltip.set_text(None)
            return False
        info = re.findall(r'\D+\d+', state_text)
        for status_number in info:
            status, number = status_number.rsplit(" ", 1)
            state_texts.append(number + " " + status.strip())
        tooltip_prefix = (
            "<span foreground=\"#777777\">Tasks: " + ", ".join(state_texts) +
            "</span>"
        )

        # If hovering over a status indicator set tooltip to show most recent
        # tasks.
        dot_offset, dot_width = tuple(column.cell_get_position(
            column.get_cell_renderers()[2]))
        cell_index = ((cell_x - dot_offset) // dot_width) + 1
        if cell_index >= 0:
            # NOTE: TreeViewColumn.get_cell_renderers() does not always return
            # cell renderers for the correct row.
            if cell_index == 0:
                # Hovering over the error symbol.
                point_string = model.get(iter_, self.CYCLE_COLUMN)[0]
                if point_string:
                    return False
                if (suite, host) not in self.warnings or not self.warnings[
                        (suite, host)]:
                    return False
                tooltip.set_markup(
                    tooltip_prefix +
                    '\n<b>New failures</b> (<i>last 5</i>) <i><span ' +
                    'foreground="#2222BB">click to dismiss</span></i>\n' +
                    self.warnings[(suite, host)])
                return True
            else:
                # Hovering over a status indicator.
                info = re.findall(r'\D+\d+', model.get(iter_,
                                                       self.STATUS_COLUMN)[0])
                if cell_index > len(info):
                    return False
                state = info[cell_index - 1].strip().split(' ')[0]
                point_string = model.get(iter_, self.CYCLE_COLUMN)[0]

                tooltip_text = tooltip_prefix

                if suite:
                    tasks = self.updater.get_last_n_tasks(
                        suite, host, state, point_string)
                    tooltip_text += (
                        '\n<b>Recent {state} tasks</b>\n{tasks}').format(
                            state=state, tasks='\n'.join(tasks))
                tooltip.set_markup(tooltip_text)
                return True

        # Set the tooltip to a generic status for this suite.
        tooltip.set_markup(tooltip_prefix)
        return True

    def _on_toggle_column_visible(self, menu_item):
        column_index, is_visible = menu_item._connect_args
        column = self.suite_treeview.get_columns()[column_index]
        column.set_visible(not is_visible)
        self.updater.update()
        return False

    def _set_cell_pixbuf_state(self, column, cell, model, iter_, index):
        state_info = model.get_value(iter_, self.STATUS_COLUMN)
        if state_info is not None:
            is_stopped = model.get_value(iter_, self.STOPPED_COLUMN)
            info = re.findall(r'\D+\d+', state_info)
            if index < len(info):
                state = info[index].strip().rsplit(
                    " ", self.SUITE_COLUMN)[0].strip()
                icon = self.dots.get_icon(state, is_stopped=is_stopped)
                cell.set_property("visible", True)
            else:
                icon = None
                cell.set_property("visible", False)
        else:
            icon = None
            cell.set_property("visible", False)
        cell.set_property("pixbuf", icon)

    def _set_error_icon_state(self, column, cell, model, iter_):
        """Update the state of the warning icon."""
        host, suite, warnings, point_string = model.get(
            iter_, self.HOST_COLUMN, self.SUITE_COLUMN,
            self.WARNINGS_COLUMN, self.CYCLE_COLUMN)
        if point_string:
            # Error icon only for first row.
            cell.set_property('pixbuf', self.warn_icon_blank)
        elif warnings:
            cell.set_property('pixbuf', self.warn_icon_colour)
            self.warning_icon_shown.append((suite, host))
            self.warnings[(suite, host)] = warnings
        else:
            cell.set_property('pixbuf', self.warn_icon_grey)
            self.warnings[(suite, host)] = None
            if not (suite, host) in self.warning_icon_shown:
                cell.set_property('pixbuf', self.warn_icon_blank)

    def _set_cell_text_group(self, column, cell, model, iter_):
        group = model.get_value(iter_, self.GROUP_COLUMN)
        is_stopped = model.get_value(iter_, self.STOPPED_COLUMN)
        cell.set_property("sensitive", not is_stopped)
        cell.set_property("text", group)

    def _set_cell_text_host(self, column, cell, model, iter_):
        host = model.get_value(iter_, self.HOST_COLUMN)
        is_stopped = model.get_value(iter_, self.STOPPED_COLUMN)
        cell.set_property("sensitive", not is_stopped)
        cell.set_property("text", host)

    def _set_cell_text_name(self, column, cell, model, iter_):
        name = model.get_value(iter_, self.SUITE_COLUMN)
        is_stopped = model.get_value(iter_, self.STOPPED_COLUMN)
        cell.set_property("sensitive", not is_stopped)
        cell.set_property("text", name)

    def _set_cell_text_title(self, column, cell, model, iter_):
        title = model.get_value(iter_, self.TITLE_COLUMN)
        is_stopped = model.get_value(iter_, self.STOPPED_COLUMN)
        cell.set_property("sensitive", not is_stopped)
        cell.set_property("text", title)

    def _set_cell_text_time(self, column, cell, model, iter_):
        suite_update_time = model.get_value(iter_, self.UPDATE_TIME_COLUMN)
        time_point = get_timepoint_from_seconds_since_unix_epoch(
            suite_update_time)
        time_point.set_time_zone_to_local()
        current_time = time.time()
        current_point = (
            get_timepoint_from_seconds_since_unix_epoch(current_time))
        if str(time_point).split("T")[0] == str(current_point).split("T")[0]:
            time_string = str(time_point).split("T")[1]
        else:
            time_string = str(time_point)
        is_stopped = model.get_value(iter_, self.STOPPED_COLUMN)
        cell.set_property("sensitive", not is_stopped)
        cell.set_property("text", time_string)

    def _set_cell_text_cycle(self, column, cell, model, iter_, active_cycle):
        cycle = model.get_value(iter_, active_cycle)
        is_stopped = model.get_value(iter_, self.STOPPED_COLUMN)
        cell.set_property("sensitive", not is_stopped)
        cell.set_property("text", cycle)

    def _set_theme(self, new_theme_name):
        self.theme_name = new_theme_name
        self.theme = gcfg.get(['themes', self.theme_name])
        self.dots = DotMaker(self.theme)

    def _set_tooltip(self, widget, text):
        tooltip = gtk.Tooltips()
        tooltip.enable()
        tooltip.set_tip(widget, text)


class BaseScanUpdater(threading.Thread):

    """Retrieve running suite scan information.

    Subclasses must provide an update method.

    """

    POLL_INTERVAL = 60

    def __init__(self, hosts, owner=None, poll_interval=None):
        self.hosts = hosts
        if owner is None:
            owner = USER
        if poll_interval is None:
            poll_interval = self.POLL_INTERVAL
        self.poll_interval = poll_interval
        self.owner = owner
        self.hosts_suites_info = {}
        self.stopped_hosts_suites_info = {}
        self.prev_hosts_suites = []
        self.last_update_time = None
        self._should_force_update = False
        self.quit = False
        super(BaseScanUpdater, self).__init__()

    def update(self):
        """An update method that must be defined in subclasses."""
        raise NotImplementedError()

    def update_now(self):
        """Force an update as soon as possible."""
        self._should_force_update = True

    def run(self):
        """Execute the main loop of the thread."""
        while not self.quit:
            time_for_update = (
                self.last_update_time is None or
                time.time() >= self.last_update_time + self.poll_interval
            )
            if not self._should_force_update and not time_for_update:
                time.sleep(1)
                continue
            if self._should_force_update:
                self._should_force_update = False

            # Sanitise hosts.
            for host in self.stopped_hosts_suites_info:
                if host not in self.hosts:
                    self.stopped_hosts_suites_info.pop(host)
            for (host, suite) in list(self.prev_hosts_suites):
                if host not in self.hosts:
                    self.prev_hosts_suites.remove((host, suite))

            # Get new information.
            self.hosts_suites_info, self.stopped_hosts_suites_info = (
                update_hosts_suites_info(
                    self.hosts, self.owner,
                    prev_stopped_hosts_suites_info=(
                        self.stopped_hosts_suites_info),
                    prev_hosts_suites=self.prev_hosts_suites
                )
            )
            prev_hosts_suites = []
            for host, suites in self.hosts_suites_info.items():
                for suite in suites:
                    prev_hosts_suites.append((host, suite))
            self.prev_hosts_suites = prev_hosts_suites
            self.last_update_time = time.time()
            gobject.idle_add(self.update)
            time.sleep(1)

    def set_hosts(self, new_hosts):
        """Set new hosts."""
        del self.hosts[:]
        self.hosts.extend(new_hosts)
        self.update_now()


class BaseScanTimeoutUpdater(object):

    """Retrieve running suite scan information.

    Subclasses must provide an update method.

    """

    IDLE_STOPPED_TIME = None
    POLL_INTERVAL = 60

    def __init__(self, hosts, owner=None, poll_interval=None):
        self.hosts = hosts
        if owner is None:
            owner = USER
        if poll_interval is None:
            poll_interval = self.POLL_INTERVAL
        self.poll_interval = poll_interval
        self.owner = owner
        self.hosts_suites_info = {}
        self.stopped_hosts_suites_info = {}
        self._should_force_update = False
        self._last_running_time = None
        self.quit = True
        self.last_update_time = None
        self.prev_hosts_suites = []

    def update(self):
        """An update method that must be defined in subclasses."""
        raise NotImplementedError()

    def update_now(self):
        """Force an update as soon as possible."""
        self._should_force_update = True

    def start(self):
        """Start looping."""
        self.quit = False
        self._last_running_time = None
        gobject.timeout_add(1000, self.run)
        return False

    def stop(self):
        """Stop looping."""
        self.quit = True

    def run(self):
        """Extract running suite information at particular intervals."""
        if self.quit:
            return False
        current_time = time.time()
        if (self._last_running_time is not None and
                self.IDLE_STOPPED_TIME is not None and
                current_time > (
                    self._last_running_time + self.IDLE_STOPPED_TIME)):
            self.stop()
            return True
        if (not self._should_force_update and
                (self.last_update_time is not None and
                 current_time < self.last_update_time + self.poll_interval)):
            return True
        if self._should_force_update:
            self._should_force_update = False

        # Sanitise hosts.
        for host in self.stopped_hosts_suites_info.keys():
            if host not in self.hosts:
                self.stopped_hosts_suites_info.pop(host)
        for (host, suite) in list(self.prev_hosts_suites):
            if host not in self.hosts:
                self.prev_hosts_suites.remove((host, suite))

        # Get new information.
        self.hosts_suites_info, self.stopped_hosts_suites_info = (
            update_hosts_suites_info(
                self.hosts, self.owner,
                prev_stopped_hosts_suites_info=self.stopped_hosts_suites_info,
                prev_hosts_suites=self.prev_hosts_suites
            )
        )
        prev_hosts_suites = []
        for host, suites in self.hosts_suites_info.items():
            for suite in suites:
                prev_hosts_suites.append((host, suite))
        self.prev_hosts_suites = prev_hosts_suites
        self.last_update_time = time.time()
        if self.hosts_suites_info:
            self._last_running_time = None
        else:
            self._last_running_time = self.last_update_time
        gobject.idle_add(self.update)
        return True

    def set_hosts(self, new_hosts):
        del self.hosts[:]
        self.hosts.extend(new_hosts)
        self.update_now()


class ScanAppUpdater(BaseScanUpdater):

    """Update the scan app."""

    WARNING_STATES = [TASK_STATUS_FAILED, TASK_STATUS_SUBMIT_FAILED]

    def __init__(self, hosts, suite_treemodel, suite_treeview, owner=None,
<<<<<<< HEAD
                 poll_interval=None, group_column_id=0):
=======
                 poll_interval=None, name_pattern=None):
>>>>>>> cf6e75ea
        self.suite_treemodel = suite_treemodel
        self.suite_treeview = suite_treeview
        self.group_column_id = group_column_id
        self.tasks_by_state = {}
        self.warning_times = {}
        self.name_pattern = name_pattern
        super(ScanAppUpdater, self).__init__(hosts, owner=owner,
                                             poll_interval=poll_interval)

    def _add_expanded_row(self, view, rpath, row_ids):
        """Add user-expanded rows to a list of suite and hosts to be
        expanded."""
        model = view.get_model()
        row_iter = model.get_iter(rpath)
        row_id = model.get(row_iter, 0, 1)
        row_ids.append(row_id)
        return False

    def _expand_row(self, model, rpath, row_iter, row_ids):
        """Expand a row if it matches rose_ids suite and host."""
        point_string_name_tuple = model.get(row_iter, 0, 1)
        if point_string_name_tuple in row_ids:
            self.suite_treeview.expand_to_path(rpath)
        return False

    def _get_user_expanded_row_ids(self):
        """Return a list of user-expanded row point_strings and names."""
        names = []
        model = self.suite_treeview.get_model()
        if model is None or model.get_iter_first() is None:
            return names
        self.suite_treeview.map_expanded_rows(self._add_expanded_row, names)
        return names

    def clear_stopped_suites(self):
        """Clear stopped suite information that may have built up."""
        self.stopped_hosts_suites_info.clear()
        gobject.idle_add(self.update)

    def get_last_n_tasks(self, suite, host, task_state, point_string):
        """Returns a list of the last 'n' tasks with the provided state for
        the provided suite."""
        # Get list of tasks for the provided state or return an error msg.
        if (suite, host) not in self.tasks_by_state:
            return [('<i>Could not get info; suite running with older cylc '
                     'version?</i>')]
        if task_state not in self.tasks_by_state[(suite, host)]:
            return []
        tasks = list(self.tasks_by_state[(suite, host)][task_state])
        if tasks is False:
            return ['<i>Cannot connect to suite.</i>']

        # Append "And x more" to list if required.
        temp = [[dt, tn, ps] for (dt, tn, ps) in tasks if dt is None]
        suffix = []
        if temp:
            tasks.remove(temp[0])
            if not point_string:
                suffix.append(('<span foreground="#777777">'
                               '<i>And %s more</i></span>') % (temp[0][1],))

        # Filter by point string if provided.
        if point_string:
            ret = [task_name + '.' + p_string for
                   (_, task_name, p_string) in tasks if
                   p_string == point_string]
        else:
            ret = [task[1] + '.' + task[2] for task in tasks]

        if not ret:
            return ['<span foreground="#777777"><i>None</i></span>']

        return ret + suffix

    def clear_warnings(self, suite, host):
        """Marks all presently issued warnings for a suite as read."""
        self.warning_times[(suite, host,)] = time.time()

    def _get_warnings(self, suite, host):
        """Updates the list of tasks to issue warning for. To be called
        on update only."""
        stp = (suite, host,)
        if stp not in self.tasks_by_state:
            return []
        warn_time = 0
        if stp in self.warning_times:
            warn_time = self.warning_times[stp]
        failed_tasks = []
        for state in self.WARNING_STATES:
            failed_tasks += self.tasks_by_state[stp].get(state, [])
        warnings = [warn for warn in failed_tasks if warn[0] > warn_time]
        warnings.sort()
        return warnings[-5:]

    def update(self):
        """Update the Applet."""
        row_ids = self._get_user_expanded_row_ids()
        info = copy.deepcopy(self.hosts_suites_info)
        stop_info = copy.deepcopy(self.stopped_hosts_suites_info)
        self.suite_treemodel.clear()
        suite_host_tuples = []
        for host in self.hosts:
            suites = (info.get(host, {}).keys() +
                      stop_info.get(host, {}).keys())
            for suite in suites:
                if (suite, host) not in suite_host_tuples:
                    suite_host_tuples.append((suite, host))
        suite_host_tuples.sort()

        group_counts = {"": {'total': 0}}
        for suite, host in suite_host_tuples:
            # Only create summary counts for running suites
            if suite in info.get(host, {}):
                suite_info = info[host][suite]
            else:
                suite_info = stop_info[host][suite]

            group_id = suite_info.get("group", "")

            if group_id in group_counts:
                group_counts[group_id]['total'] += 1
            else:
                group_counts[group_id] = {}
                group_counts[group_id]['total'] = 1

            if KEY_STATES in suite_info:
                for key in sorted(suite_info):
                    if not key == KEY_STATES:
                        continue
                    for state, number in sorted(
                            suite_info[key].items(), key=lambda _: _[1]):
                        if state in group_counts[group_id]:
                            group_counts[group_id][state] += number
                        else:
                            group_counts[group_id][state] = number

        group_iters = {}

        for suite, host in suite_host_tuples:
            if suite in info.get(host, {}):
                suite_info = info[host][suite]
                is_stopped = False
            else:
                suite_info = stop_info[host][suite]
                is_stopped = True
            suite_updated_time = suite_info.get(
                KEY_UPDATE_TIME, int(time.time())
            )
            title = suite_info.get("title")

            group = suite_info.get("group")
            if group is None:
                group = "ungrouped"

            if 'tasks-by-state' in suite_info:
                self.tasks_by_state[(suite, host)] = suite_info[
                    'tasks-by-state']

<<<<<<< HEAD
            # Build up and assign group iters across the various suites
            if self.suite_treeview.get_column(
                    self.group_column_id).get_visible():
                if group_iters.get(group) is None:
                    states_text = ""
                    for state, number in sorted(
                            group_counts[group].items()):
                        if state != TASK_STATUS_RUNAHEAD and state != 'total':
                            # 'runahead' states are usually hidden.
                            states_text += '%s %d ' % (state, number)

                    summary_text = "%s - %s suites" % (
                        group, group_counts[group]['total'])

                    group_iters[group] = self.suite_treemodel.append(None, [
                        summary_text, "", "", False, "", suite_updated_time,
                        None, states_text, None])
                group_iter = group_iters[group]
            else:
                group_iter = None
=======
            if not self.name_pattern.match(suite):
                continue
>>>>>>> cf6e75ea

            warning_text = ''
            tasks = sorted(self._get_warnings(suite, host), reverse=True)
            warning_text = '\n'.join(
                [warn[1] + '.' + warn[2] for warn in tasks[0:6]])

            if KEY_STATES in suite_info:
                for key in sorted(suite_info):
                    if not key.startswith(KEY_STATES):
                        continue

                    # Add the state count column (e.g. 'failed 1 succeeded 2').
                    states_text = ""
                    for state, number in sorted(
                            suite_info[key].items(), key=lambda _: _[1]):
                        if state != TASK_STATUS_RUNAHEAD:
                            # 'runahead' states are usually hidden.
                            states_text += '%s %d ' % (state, number)
                    if not states_text:
                        # Purely runahead cycle.
                        continue
                    states_text = states_text.rstrip()

                    # Set up the columns, including the cycle point column.
                    if key == KEY_STATES:
                        parent_iter = self.suite_treemodel.append(group_iter, [
                            None, host, suite, is_stopped, title,
                            suite_updated_time, None, states_text,
                            warning_text])
                    else:
                        self.suite_treemodel.append(parent_iter, [
                            None, None, None, is_stopped, title,
                            suite_updated_time,
                            key.replace(KEY_STATES + ":", "", 1), states_text,
                            warning_text
                        ])
            else:
                # No states in suite_info
                self.suite_treemodel.append(group_iter, [
                    group, host, suite, is_stopped, title, suite_updated_time,
                    None, None, warning_text])

        self.suite_treemodel.foreach(self._expand_row, row_ids)
        return False


def update_hosts_suites_info(hosts, owner, prev_stopped_hosts_suites_info=None,
                             prev_hosts_suites=None,
                             stop_suite_clear_time=86400):
    """Return dictionaries of host suite info and stopped host suite info."""
    hosts = copy.deepcopy(hosts)
    hosts_suites_info = get_hosts_suites_info(hosts, owner=owner)

    if prev_stopped_hosts_suites_info is None:
        prev_stopped_hosts_suites_info = {}
    if prev_hosts_suites is None:
        prev_hosts_suites = []
    stopped_hosts_suites_info = copy.deepcopy(prev_stopped_hosts_suites_info)
    current_time = time.time()
    current_hosts_suites = []
    for host, suites in hosts_suites_info.items():
        for suite, suite_info in suites.items():
            if (KEY_STATES not in suite_info or
                    KEY_UPDATE_TIME not in suite_info):
                continue
            if (host in stopped_hosts_suites_info and
                    suite in stopped_hosts_suites_info[host]):
                stopped_hosts_suites_info[host].pop(suite)
            current_hosts_suites.append((host, suite))

    # Detect newly stopped suites and get some info for them.
    for host, suite in prev_hosts_suites:
        if (host, suite) not in current_hosts_suites:
            stopped_hosts_suites_info.setdefault(host, {})
            suite_info = get_unscannable_suite_info(host, suite, owner=owner)
            if suite_info:
                stopped_hosts_suites_info[host][suite] = suite_info

    # Remove expired stopped suites.
    for host in stopped_hosts_suites_info:
        remove_suites = []
        for suite, suite_info in stopped_hosts_suites_info[host].items():
            update_time = suite_info.get(KEY_UPDATE_TIME, 0)
            if update_time + stop_suite_clear_time < current_time:
                remove_suites.append(suite)
        for suite in remove_suites:
            stopped_hosts_suites_info[host].pop(suite)
    return hosts_suites_info, stopped_hosts_suites_info<|MERGE_RESOLUTION|>--- conflicted
+++ resolved
@@ -544,11 +544,7 @@
         self.updater = ScanAppUpdater(
             self.hosts, suite_treemodel, self.suite_treeview,
             owner=self.owner, poll_interval=poll_interval,
-<<<<<<< HEAD
-            group_column_id=self.GROUP_COLUMN
-=======
-            name_pattern=name_pattern
->>>>>>> cf6e75ea
+            group_column_id=self.GROUP_COLUMN, name_pattern=name_pattern
         )
         self.updater.start()
         self.window.add(self.vbox)
@@ -1050,11 +1046,7 @@
     WARNING_STATES = [TASK_STATUS_FAILED, TASK_STATUS_SUBMIT_FAILED]
 
     def __init__(self, hosts, suite_treemodel, suite_treeview, owner=None,
-<<<<<<< HEAD
-                 poll_interval=None, group_column_id=0):
-=======
-                 poll_interval=None, name_pattern=None):
->>>>>>> cf6e75ea
+                 poll_interval=None, group_column_id=0, name_pattern=None):
         self.suite_treemodel = suite_treemodel
         self.suite_treeview = suite_treeview
         self.group_column_id = group_column_id
@@ -1172,7 +1164,7 @@
             else:
                 suite_info = stop_info[host][suite]
 
-            group_id = suite_info.get("group", "")
+            group_id = suite_info.get("group")
 
             if group_id in group_counts:
                 group_counts[group_id]['total'] += 1
@@ -1206,14 +1198,11 @@
             title = suite_info.get("title")
 
             group = suite_info.get("group")
-            if group is None:
-                group = "ungrouped"
 
             if 'tasks-by-state' in suite_info:
                 self.tasks_by_state[(suite, host)] = suite_info[
                     'tasks-by-state']
 
-<<<<<<< HEAD
             # Build up and assign group iters across the various suites
             if self.suite_treeview.get_column(
                     self.group_column_id).get_visible():
@@ -1234,10 +1223,9 @@
                 group_iter = group_iters[group]
             else:
                 group_iter = None
-=======
+
             if not self.name_pattern.match(suite):
                 continue
->>>>>>> cf6e75ea
 
             warning_text = ''
             tasks = sorted(self._get_warnings(suite, host), reverse=True)
