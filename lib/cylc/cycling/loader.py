#!/usr/bin/env python

#C: THIS FILE IS PART OF THE CYLC SUITE ENGINE.
#C: Copyright (C) 2008-2014 Hilary Oliver, NIWA
#C:
#C: This program is free software: you can redistribute it and/or modify
#C: it under the terms of the GNU General Public License as published by
#C: the Free Software Foundation, either version 3 of the License, or
#C: (at your option) any later version.
#C:
#C: This program is distributed in the hope that it will be useful,
#C: but WITHOUT ANY WARRANTY; without even the implied warranty of
#C: MERCHANTABILITY or FITNESS FOR A PARTICULAR PURPOSE.  See the
#C: GNU General Public License for more details.
#C:
#C: You should have received a copy of the GNU General Public License
#C: along with this program.  If not, see <http://www.gnu.org/licenses/>.

"""
Tasks spawn a sequence of POINTS (P) separated by INTERVALS (I).
Each task may have multiple sequences, e.g. 12-hourly and 6-hourly.
"""

<<<<<<< HEAD
from . import integer
from . import iso8601
=======
import integer
import iso8601
from isodatetime.data import Calendar
>>>>>>> 85129c2b


ISO8601_CYCLING_TYPE = 'iso8601'
INTEGER_CYCLING_TYPE = 'integer'


POINTS = {INTEGER_CYCLING_TYPE: integer.IntegerPoint,
          ISO8601_CYCLING_TYPE: iso8601.ISO8601Point}

INTERVALS = {INTEGER_CYCLING_TYPE: integer.IntegerInterval,
             ISO8601_CYCLING_TYPE: iso8601.ISO8601Interval}

SEQUENCES = {INTEGER_CYCLING_TYPE: integer.IntegerSequence,
             ISO8601_CYCLING_TYPE: iso8601.ISO8601Sequence}

INIT_FUNCTIONS = {INTEGER_CYCLING_TYPE: integer.init_from_cfg,
                  ISO8601_CYCLING_TYPE: iso8601.init_from_cfg}

BACKWARDS_COMPATIBILITY_FUNCTIONS = {
    INTEGER_CYCLING_TYPE: lambda: True,
    ISO8601_CYCLING_TYPE: iso8601.get_backwards_comp_mode
}


class DefaultCycler(object):

    """Store the default TYPE for Cyclers."""

    TYPE = None


def get_backwards_comp_mode(*args, **kwargs):
    """Return whether we are in backwards compatibility cycling mode."""
    cycling_type = kwargs.pop("cycling_type", DefaultCycler.TYPE)
    return BACKWARDS_COMPATIBILITY_FUNCTIONS[cycling_type](*args, **kwargs)


def get_point(*args, **kwargs):
    """Return a cylc.cycling.PointBase-derived object from a string."""
    if args[0] is None:
        return None
    cycling_type = kwargs.pop("cycling_type", DefaultCycler.TYPE)
    return get_point_cls(cycling_type=cycling_type)(*args, **kwargs)


def get_point_cls(cycling_type=None):
    """Return the cylc.cycling.PointBase-derived class we're using."""
    if cycling_type is None:
        cycling_type = DefaultCycler.TYPE
    return POINTS[cycling_type]


def get_interval(*args, **kwargs):
    """Return a cylc.cycling.IntervalBase-derived object from a string."""
    if args[0] is None:
        return None
    cycling_type = kwargs.pop("cycling_type", DefaultCycler.TYPE)
    return get_interval_cls(cycling_type=cycling_type)(*args, **kwargs)


def get_interval_cls(cycling_type=None):
    """Return the cylc.cycling.IntervalBase-derived class we're using."""
    if cycling_type is None:
        cycling_type = DefaultCycler.TYPE
    return INTERVALS[cycling_type]


def get_sequence(*args, **kwargs):
    """Return a cylc.cycling.SequenceBase-derived object from a string."""
    if args[0] is None:
        return None
    cycling_type = kwargs.pop("cycling_type", DefaultCycler.TYPE)
    return get_sequence_cls(cycling_type=cycling_type)(*args, **kwargs)


def get_sequence_cls(cycling_type=None):
    """Return the cylc.cycling.SequenceBase-derived class we're using."""
    if cycling_type is None:
        cycling_type = DefaultCycler.TYPE
    return SEQUENCES[cycling_type]


def init_cyclers(cfg):
    """Initialise cycling specifics using the suite configuration (cfg)."""
    DefaultCycler.TYPE = cfg['scheduling']['cycling mode']
<<<<<<< HEAD
    if DefaultCycler.TYPE in ['360day', 'gregorian']:
=======
    if DefaultCycler.TYPE in Calendar.MODES:
>>>>>>> 85129c2b
        DefaultCycler.TYPE = ISO8601_CYCLING_TYPE
    for init_func in INIT_FUNCTIONS.values():
        init_func(cfg)<|MERGE_RESOLUTION|>--- conflicted
+++ resolved
@@ -21,14 +21,9 @@
 Each task may have multiple sequences, e.g. 12-hourly and 6-hourly.
 """
 
-<<<<<<< HEAD
 from . import integer
 from . import iso8601
-=======
-import integer
-import iso8601
 from isodatetime.data import Calendar
->>>>>>> 85129c2b
 
 
 ISO8601_CYCLING_TYPE = 'iso8601'
@@ -114,11 +109,7 @@
 def init_cyclers(cfg):
     """Initialise cycling specifics using the suite configuration (cfg)."""
     DefaultCycler.TYPE = cfg['scheduling']['cycling mode']
-<<<<<<< HEAD
-    if DefaultCycler.TYPE in ['360day', 'gregorian']:
-=======
     if DefaultCycler.TYPE in Calendar.MODES:
->>>>>>> 85129c2b
         DefaultCycler.TYPE = ISO8601_CYCLING_TYPE
     for init_func in INIT_FUNCTIONS.values():
         init_func(cfg)