#!/usr/bin/env python

#C: THIS FILE IS PART OF THE CYLC SUITE ENGINE.
#C: Copyright (C) 2008-2014 Hilary Oliver, NIWA
#C:
#C: This program is free software: you can redistribute it and/or modify
#C: it under the terms of the GNU General Public License as published by
#C: the Free Software Foundation, either version 3 of the License, or
#C: (at your option) any later version.
#C:
#C: This program is distributed in the hope that it will be useful,
#C: but WITHOUT ANY WARRANTY; without even the implied warranty of
#C: MERCHANTABILITY or FITNESS FOR A PARTICULAR PURPOSE.  See the
#C: GNU General Public License for more details.
#C:
#C: You should have received a copy of the GNU General Public License
#C: along with this program.  If not, see <http://www.gnu.org/licenses/>.

import re, os, sys
import taskdef
from cylc.cfgspec.suite import get_suitecfg
<<<<<<< HEAD
from cylc.cycling.loader import (
    get_point, get_point_relative, get_interval_cls, get_sequence,
    get_sequence_cls, init_cyclers, INTEGER_CYCLING_TYPE,
    get_backwards_compatibility_mode
)
=======
from cylc.cycling.loader import (get_point,
                                 get_interval, get_interval_cls,
                                 get_sequence, get_sequence_cls,
                                 init_cyclers, INTEGER_CYCLING_TYPE,
                                 ISO8601_CYCLING_TYPE,
                                 get_backwards_compatibility_mode)
>>>>>>> a13ee124
from envvar import check_varnames, expandvars
from copy import deepcopy, copy
from output import outputx
from graphnode import graphnode, GraphNodeError
from print_tree import print_tree
from prerequisites.conditionals import TriggerExpressionError
from regpath import RegPath
from trigger import triggerx
from parsec.util import replicate, pdeepcopy
import TaskID
from C3MRO import C3
from parsec.OrderedDict import OrderedDict
import flags

"""
Parse and validate the suite definition file, do some consistency
checking, then construct task proxy objects and graph structures.
"""

AUTO_RUNAHEAD_FACTOR = 2  # Factor to apply to the minimum cycling interval.
CLOCK_OFFSET_RE = re.compile('(\w+)\s*\(\s*([-+]*\s*[\d.]+)\s*\)')
NUM_RUNAHEAD_SEQ_POINTS = 5  # Number of cycle points to look at per sequence.
TRIGGER_TYPES = [ 'submit', 'submit-fail', 'start', 'succeed', 'fail', 'finish' ]

try:
    import graphing
except ImportError:
    graphing_disabled = True
else:
    graphing_disabled = False


class Replacement(object):
    """A class to remember match group information in re.sub() calls"""
    def __init__(self, replacement):
        self.replacement = replacement
        self.substitutions = []
        self.match_groups = []

    def __call__(self, match):
        matched = match.group(0)
        replaced = match.expand(self.replacement)
        self.substitutions.append((matched, replaced))
        self.match_groups.append( match.groups() )
        return replaced


class SuiteConfigError( Exception ):
    """
    Attributes:
        message - what the problem is.
        TODO - element - config element causing the problem
    """
    def __init__( self, msg ):
        self.msg = msg
    def __str__( self ):
        return repr(self.msg)

class TaskNotDefinedError( SuiteConfigError ):
    pass

# TODO: separate config for run and non-run purposes?

class config( object ):
    def __init__( self, suite, fpath, template_vars=[],
            template_vars_file=None, owner=None, run_mode='live',
            validation=False, strict=False, collapsed=[],
            cli_start_string=None, is_restart=False, is_reload=False,
            write_proc=True ):

        self.suite = suite  # suite name
        self.fpath = fpath  # suite definition
        self.fdir  = os.path.dirname(fpath)
        self.owner = owner
        self.run_mode = run_mode
        self.strict = strict
        self.naked_dummy_tasks = []
        self.edges = []
        self.taskdefs = {}
        self.validation = validation
        self._cli_start_string = cli_start_string
        self.is_restart = is_restart
        self.first_graph = True
        self.clock_offsets = {}
        self.suite_polling_tasks = {}
        self.triggering_families = []

        self.cycling_tasks = []

        self.sequences = []
        self.actual_first_ctime = None

        self.custom_runahead_limit = None
        self.max_num_active_cycle_points = None

        # runtime hierarchy dicts keyed by namespace name:
        self.runtime = {
                # lists of parent namespaces
                'parents' : {},
                # lists of C3-linearized ancestor namespaces
                'linearized ancestors' : {},
                # lists of first-parent ancestor namepaces
                'first-parent ancestors' : {},
                # lists of all descendant namespaces
                # (not including the final tasks)
                'descendants' : {},
                # lists of all descendant namespaces from the first-parent hierarchy
                # (first parents are collapsible in suite visualization)
                'first-parent descendants' : {},
                }
        # tasks
        self.leaves = []
        # one up from root
        self.feet = []

        # parse, upgrade, validate the suite, but don't expand with default items
        self.pcfg = get_suitecfg( fpath, force=is_reload,
                tvars=template_vars, tvars_file=template_vars_file,
                write_proc=write_proc )
        self.cfg = self.pcfg.get(sparse=True)

        if self._cli_start_string is not None:
            self.cfg['scheduling']['initial cycle point'] = (
                self._cli_start_string)

        if 'cycling mode' not in self.cfg['scheduling']:
            # Auto-detect integer cycling for pure async graph suites.
            dependency_map = self.cfg.get('scheduling', {}).get(
                'dependencies', {})
            if dependency_map.get('graph'):
                # There is an async graph setting.
                # If it is by itself, it is integer shorthand.
                # If there are cycling graphs as well, it is handled as
                # backwards-compatiblity for mixed-async suites.
                just_has_async_graph = True
                for item, value in dependency_map.items():
                    if item != 'graph' and value.get('graph'):
                        just_has_async_graph = False
                        break
                if just_has_async_graph:
                    # There aren't any other graphs, so set integer cycling.
                    self.cfg['scheduling']['cycling mode'] = (
                        INTEGER_CYCLING_TYPE
                    )
                    if 'initial cycle point' not in self.cfg['scheduling']:
                        self.cfg['scheduling']['initial cycle point'] = "1"
                    if 'final cycle point' not in self.cfg['scheduling']:
                        self.cfg['scheduling']['final cycle point'] = "1"

        # allow test suites with no [runtime]:
        if 'runtime' not in self.cfg:
            self.cfg['runtime'] = {}

        if 'root' not in self.cfg['runtime']:
            self.cfg['runtime']['root'] = {}

        self.ns_defn_order = self.cfg['runtime'].keys()

        if flags.verbose:
            print "Expanding [runtime] name lists"
        # If a runtime section heading is a list of names then the
        # subsequent config applies to each member.
        for item in self.cfg['runtime'].keys():
            if re.search( ',', item ):
                # list of task names
                # remove trailing commas and spaces
                tmp = item.rstrip(', ')
                task_names = re.split(' *, *', tmp )
            else:
                # a single task name
                continue
            # generate task configuration for each list member
            for name in task_names:
                self.cfg['runtime'][name] = pdeepcopy( self.cfg['runtime'][item] )
            # delete the original multi-task section
            del self.cfg['runtime'][item]
            # replace in the definition order list too (TODO - not nec. after #829?)
            i = self.ns_defn_order.index(item)
            self.ns_defn_order.remove(item)
            self.ns_defn_order[i:i] = task_names

        # check var names before inheritance to avoid repetition
        self.check_env_names()

        # do sparse inheritance
        self.compute_family_tree()
        self.compute_inheritance()

        #self.print_inheritance() # (debugging)

        # filter task environment variables after inheritance
        self.filter_env()

        # now expand with defaults
        self.cfg = self.pcfg.get( sparse=False )

        # after the call to init_cyclers, we can start getting proper points.
        init_cyclers(self.cfg)

        if self.cfg['scheduling']['initial cycle point'] is not None:
            initial_point = get_point(
                self.cfg['scheduling']['initial cycle point']).standardise()
            self.cfg['scheduling']['initial cycle point'] = str(initial_point)

        if self.cfg['scheduling']['final cycle point'] is not None:
            final_point = get_point(
                self.cfg['scheduling']['final cycle point']).standardise()
            self.cfg['scheduling']['final cycle point'] = str(final_point)

        self.cli_start_point = get_point(self._cli_start_string)
        if self.cli_start_point is not None:
            self.cli_start_point.standardise()

        flags.back_comp_cycling = (
            get_backwards_compatibility_mode())

        # [special tasks]: parse clock-offsets, and replace families with members
        if flags.verbose:
            print "Parsing [special tasks]"
        for type in self.cfg['scheduling']['special tasks']:
            result = copy( self.cfg['scheduling']['special tasks'][type] )
            for item in self.cfg['scheduling']['special tasks'][type]:
                if type != 'clock-triggered':
                    name = item
                    extn = ''
                else:
                    m = re.match( CLOCK_OFFSET_RE, item )
                    if m:
                        name, offset = m.groups()
                        try:
                            float( offset )
                        except ValueError:
                            raise SuiteConfigError, "ERROR: Illegal clock-triggered task spec: " + item
                        extn = '(' + offset + ')'
                    else:
                        raise SuiteConfigError, "ERROR: Illegal clock-triggered task spec: " + item
                if name in self.runtime['descendants']:
                    # is a family
                    result.remove( item )
                    for member in self.runtime['descendants'][name]:
                        if member in self.runtime['descendants']:
                            # is a sub-family
                            continue
                        result.append( member + extn )
                        if type == 'clock-triggered':
                            self.clock_offsets[ member ] = float( offset )
                elif type == 'clock-triggered':
                    self.clock_offsets[ name ] = float( offset )
            self.cfg['scheduling']['special tasks'][type] = result

        self.collapsed_families_rc = self.cfg['visualization']['collapsed families']
        if is_reload:
            # on suite reload retain an existing state of collapse
            # (used by the "cylc graph" viewer)
            self.closed_families = collapsed
            fromrc = False
        else:
            self.closed_families = self.collapsed_families_rc
            fromrc = True
        for cfam in self.closed_families:
            if cfam not in self.runtime['descendants']:
                self.closed_families.remove( cfam )
                if fromrc and flags.verbose:
                    print >> sys.stderr, 'WARNING, [visualization][collapsed families]: family ' + cfam + ' not defined'

        # check for run mode override at suite level
        if self.cfg['cylc']['force run mode']:
            self.run_mode = self.cfg['cylc']['force run mode']

        self.process_directories()

        self.load_graph()

        if not self.graph_found:
            raise SuiteConfigError, 'No suite dependency graph defined.'

        self.compute_runahead_limits()

        self.configure_queues()

        # Warn or abort (if --strict) if naked dummy tasks (no runtime
        # section) are found in graph or queue config.
        if len( self.naked_dummy_tasks ) > 0:
            if self.strict or flags.verbose:
                print >> sys.stderr, 'WARNING: naked dummy tasks detected (no entry under [runtime]):'
                for ndt in self.naked_dummy_tasks:
                    print >> sys.stderr, '  +', ndt
            if self.strict:
                raise SuiteConfigError, 'ERROR: strict validation fails naked dummy tasks'

        if self.validation:
            self.check_tasks()

        # initial and final cycles for visualization
        vict = self.cfg['visualization']['initial cycle point'] or \
                str( self.get_actual_first_ctime( self.cfg['scheduling']['initial cycle point'] ))
        self.cfg['visualization']['initial cycle point'] = vict

        vict_rh = None
        v_runahead_limit = (
            self.custom_runahead_limit or self.minimum_runahead_limit)
        if vict and v_runahead_limit:
            vict_rh = str( get_point( vict ) + v_runahead_limit )
        
        vfct = self.cfg['visualization']['final cycle point'] or vict_rh or vict
        self.cfg['visualization']['final cycle point'] = vfct

        ngs = self.cfg['visualization']['node groups']

        # If any existing node group member is a family, include its descendants too.
        replace = {}
        for ng, mems in ngs.items():
            replace[ng] = []
            for mem in mems:
                replace[ng] += [mem]
                if mem in self.runtime['descendants']:
                    replace[ng] += self.runtime['descendants'][mem]
        for ng in replace:
            ngs[ng] = replace[ng]

        # Define family node groups automatically so that family and
        # member nodes can be styled together using the family name.
        # Users can override this for individual nodes or sub-groups.
        for fam in self.runtime['descendants']:
            if fam not in ngs:
                ngs[fam] = [fam] + self.runtime['descendants'][fam]

        if flags.verbose:
            print "Checking [visualization] node attributes"
            # 1. node groups should contain valid namespace names
            nspaces = self.cfg['runtime'].keys()
            bad = {}
            for ng,mems in ngs.items():
                n_bad = []
                for m in mems:
                    if m not in nspaces:
                        n_bad.append(m)
                if n_bad:
                    bad[ng] = n_bad
            if bad:
                print >> sys.stderr, "  WARNING: undefined node group members"
                for ng,mems in bad.items():
                    print >> sys.stderr, " + " + ng + ":", ','.join(mems)

            # 2. node attributes must refer to node groups or namespaces
            bad = []
            for na in self.cfg['visualization']['node attributes']:
                if na not in ngs and na not in nspaces:
                    bad.append(na)
            if bad:
                print >> sys.stderr, "  WARNING: undefined node attribute targets"
                for na in bad:
                    print >> sys.stderr, " + " + na

        # (Note that we're retaining 'default node attributes' even
        # though this could now be achieved by styling the root family,
        # because putting default attributes for root in the suite.rc spec
        # results in root appearing last in the ordered dict of node
        # names, so it overrides the styling for lesser groups and
        # nodes, whereas the reverse is needed - fixing this would
        # require reordering task_attr in lib/cylc/graphing.py).

        self.leaves = self.get_task_name_list()
        for ns, ancestors in self.runtime['first-parent ancestors'].items():
            try:
                foot = ancestors[-2] # one back from 'root'
            except IndexError:
                pass
            else:
                if foot not in self.feet:
                    self.feet.append(foot)

    def check_env_names( self ):
        # check for illegal environment variable names
         bad = {}
         for label in self.cfg['runtime']:
             res = []
             if 'environment' in self.cfg['runtime'][label]:
                 res = check_varnames( self.cfg['runtime'][label]['environment'] )
             if res:
                 bad[label] = res
         if bad:
             print >> sys.stderr, "ERROR, bad env variable names:"
             for label, vars in bad.items():
                 print >> sys.stderr, 'Namespace:', label
                 for var in vars:
                     print >> sys.stderr, "  ", var
             raise SuiteConfigError("Illegal env variable name(s) detected" )

    def filter_env( self ):
        # filter environment variables after sparse inheritance
        for name, ns in self.cfg['runtime'].items():
            try:
                oenv = ns['environment']
            except KeyError:
                # no environment to filter
                continue

            try:
                fincl = ns['environment filter']['include']
            except KeyError:
                # empty include-filter means include all
                fincl = []

            try:
                fexcl = ns['environment filter']['exclude']
            except KeyError:
                # empty exclude-filter means exclude none
                fexcl = []

            if not fincl and not fexcl:
                # no filtering to do
                continue

            nenv = OrderedDict()
            for key, val in oenv.items():
                if ( not fincl or key in fincl ) and key not in fexcl:
                    nenv[key] = val
            ns['environment'] = nenv

    def compute_family_tree( self ):
        first_parents = {}
        demoted = {}
        for name in self.cfg['runtime']:
            if name == 'root':
                self.runtime['parents'][name] = []
                first_parents[name] = []
                continue
            # get declared parents, with implicit inheritance from root.
            pts = self.cfg['runtime'][name].get( 'inherit', ['root'] )
            for p in pts:
                if p == "None":
                    # see just below
                    continue
                if p not in self.cfg['runtime']:
                    raise SuiteConfigError, "ERROR, undefined parent for " + name +": " + p
            if pts[0] == "None":
                if len(pts) == 1:
                    raise SuiteConfigError, "ERROR: null parentage for " + name
                demoted[name] = pts[1]
                pts = pts[1:]
                first_parents[name] = ['root']
            else:
                first_parents[name] = [ pts[0] ]
            self.runtime['parents'][name] = pts

        if flags.verbose and demoted:
            print "First parent(s) demoted to secondary:"
            for n,p in demoted.items():
                print " +", p, "as parent of '" + n + "'"

        c3 = C3( self.runtime['parents'] )
        c3_single = C3( first_parents )

        for name in self.cfg['runtime']:
            self.runtime['linearized ancestors'][name] = c3.mro(name)
            self.runtime['first-parent ancestors'][name] = c3_single.mro(name)

        for name in self.cfg['runtime']:
            ancestors = self.runtime['linearized ancestors'][name]
            for p in ancestors[1:]:
                if p not in self.runtime['descendants']:
                    self.runtime['descendants'][p] = []
                if name not in self.runtime['descendants'][p]:
                    self.runtime['descendants'][p].append(name)
            first_ancestors = self.runtime['first-parent ancestors'][name]
            for p in first_ancestors[1:]:
                if p not in self.runtime['first-parent descendants']:
                    self.runtime['first-parent descendants'][p] = []
                if name not in self.runtime['first-parent descendants'][p]:
                    self.runtime['first-parent descendants'][p].append(name)

        #for name in self.cfg['runtime']:
        #    print name, self.runtime['linearized ancestors'][name]

    def compute_inheritance( self, use_simple_method=True ):
        if flags.verbose:
            print "Parsing the runtime namespace hierarchy"

        results = {}
        n_reps = 0

        already_done = {} # to store already computed namespaces by mro

        for ns in self.cfg['runtime']:
            # for each namespace ...

            hierarchy = copy(self.runtime['linearized ancestors'][ns])
            hierarchy.reverse()

            result = {}

            if use_simple_method:
                # Go up the linearized MRO from root, replicating or
                # overriding each namespace element as we go.
                for name in hierarchy:
                    replicate( result, self.cfg['runtime'][name] )
                    n_reps += 1

            else:
                # As for the simple method, but store the result of each
                # completed MRO (full or partial) as we go, and re-use
                # these wherever possible. This ought to be a lot more
                # efficient for big namespaces (e.g. lots of environment
                # variables) in deep hiearchies, but results may vary...
                prev_shortcut = False
                mro = []
                for name in hierarchy:
                    mro.append(name)
                    i_mro = '*'.join(mro)
                    if i_mro in already_done:
                        ad_result = already_done[i_mro]
                        prev_shortcut = True
                    else:
                        if prev_shortcut:
                            prev_shortcut = False
                            # copy ad_result (to avoid altering already_done)
                            result = {}
                            replicate(result,ad_result) # ...and use stored
                            n_reps += 1
                        # override name content into tmp
                        replicate( result, self.cfg['runtime'][name] )
                        n_reps += 1
                        # record this mro as already done
                        already_done[i_mro] = result

            results[ns] = result

        # replace pre-inheritance namespaces with the post-inheritance result
        self.cfg['runtime'] = results

        # uncomment this to compare the simple and efficient methods
        # print '  Number of namespace replications:', n_reps

    def print_inheritance(self):
        # (use for debugging)
        for foo in self.runtime:
            print '  ', foo
            for item, val in self.runtime[foo].items():
                print '  ', '  ', item, val

    def compute_runahead_limits( self ):
        """Extract the custom and the minimum runahead limits."""

        self.max_num_active_cycle_points = self.cfg['scheduling'][
            'max active cycle points']

        limit = self.cfg['scheduling']['runahead limit']
        if (limit is not None and limit.isdigit() and
                get_interval_cls().get_null().TYPE == ISO8601_CYCLING_TYPE):
            # Backwards-compatibility for raw number of hours.
            limit = "PT%sH" % limit

        # The custom runahead limit is None if not user-configured.
        self.custom_runahead_limit = get_interval(limit)

        # Find the minimum runahead limit necessary for any future triggers.
        self.minimum_runahead_limit = None

        offsets = set()
        for name, taskdef in self.taskdefs.items():
            if taskdef.min_intercycle_offset:
                offsets.add(taskdef.min_intercycle_offset)

        if offsets:
            min_offset = min(offsets)
            if min_offset < get_interval_cls().get_null():
                # A negative offset comes from future triggering.
                self.minimum_runahead_limit = abs(min_offset)
                if (self.custom_runahead_limit is not None and
                        self.custom_runahead_limit <
                        self.minimum_runahead_limit):
                    print >> sys.stderr, (
                        '  WARNING, custom runahead limit of %s is less than '
                        'future triggering offset %s: suite may stall.' %
                        (self.custom_runahead_limit,
                         self.minimum_runahead_limit)
                    )

    def get_custom_runahead_limit( self ):
        """Return the custom runahead limit (may be None)."""
        return self.custom_runahead_limit

    def get_max_num_active_cycle_points( self ):
        """Return the maximum allowed number of pool cycle points."""
        return self.max_num_active_cycle_points

    def get_minimum_runahead_limit( self ):
        """Return the minimum runahead limit to apply."""
        return self.minimum_runahead_limit

    def get_config( self, args, sparse=False ):
        return self.pcfg.get( args, sparse )

    def adopt_orphans( self, orphans ):
        # Called by the scheduler after reloading the suite definition
        # at run time and finding any live task proxies whose
        # definitions have been removed from the suite. Keep them
        # in the default queue and under the root family, until they
        # run their course and disappear.
        queues = self.cfg['scheduling']['queues']
        for orphan in orphans:
            self.runtime['linearized ancestors'][orphan] = [ orphan, 'root' ]
            queues['default']['members'].append( orphan )

    def configure_queues( self ):
        """ Replace family names with members, in internal queues,
         and remove assigned members from the default queue. """

        if flags.verbose:
            print "Configuring internal queues"

        # NOTE: this method modifies the parsed config dict itself.

        queues = self.cfg['scheduling']['queues']
        # add all tasks to the default queue
        queues['default']['members'] = self.get_task_name_list()
        #print 'INITIAL default', queues['default']['members']
        for queue in queues:
            if queue == 'default':
                continue
            # assign tasks to queue and remove them from default
            qmembers = []
            for qmember in queues[queue]['members']:
                if qmember in self.runtime['descendants']:
                    # qmember is a family so replace it with member tasks. Note that
                    # self.runtime['descendants'][fam] includes sub-families too.
                    for fmem in self.runtime['descendants'][qmember]:
                        if qmember not in qmembers:
                            try:
                                queues['default']['members'].remove( fmem )
                            except ValueError:
                                # no need to check for naked dummy tasks here as
                                # families are defined by runtime entries.
                                if flags.verbose and fmem not in self.runtime['descendants']:
                                    # family members that are themselves families should be ignored as we only need tasks in the queues.
                                    print >> sys.stderr, '  WARNING, queue ' + queue + ': ignoring ' + fmem + ' of family ' + qmember + ' (task not used in the graph)'
                            else:
                                qmembers.append( fmem )
                else:
                    # qmember is a task
                    if qmember not in qmembers:
                        try:
                            queues['default']['members'].remove( qmember )
                        except ValueError:
                            if flags.verbose:
                                print >> sys.stderr, '  WARNING, queue ' + queue + ': ignoring ' + qmember + ' (task not used in the graph)'
                            if qmember not in self.cfg['runtime']:
                                self.naked_dummy_tasks.append( qmember )
                        else:
                            qmembers.append(qmember)
            queues[queue]['members'] = qmembers
        if flags.verbose:
            if len( queues.keys() ) > 1:
                for queue in queues:
                    print "  +", queue, queues[queue]['members']
            else:
                print " + All tasks assigned to the 'default' queue"

    def get_parent_lists( self ):
        return self.runtime['parents']

    def get_first_parent_ancestors( self, pruned=False ):
        if pruned:
            # prune non-task namespaces from ancestors dict
            pruned_ancestors = {}
            for key,val in self.runtime['first-parent ancestors'].items():
                if key not in self.taskdefs:
                    continue
                pruned_ancestors[key] = val
            return pruned_ancestors
        else:
            return self.runtime['first-parent ancestors']

    def get_linearized_ancestors( self ):
        return self.runtime['linearized ancestors']

    def get_first_parent_descendants( self ):
        return self.runtime['first-parent descendants']

    def define_inheritance_tree( self, tree, hierarchy, titles=False ):
        # combine inheritance hierarchies into a tree structure.
        for rt in hierarchy:
            hier = copy(hierarchy[rt])
            hier.reverse()
            foo = tree
            for item in hier:
                if item not in foo:
                    foo[item] = {}
                foo = foo[item]

    def add_tree_titles( self, tree ):
        for key,val in tree.items():
            if val == {}:
                if 'title' in self.cfg['runtime'][key]:
                    tree[key] = self.cfg['runtime'][key]['title']
                else:
                    tree[key] = 'No title provided'
            elif isinstance(val, dict):
                self.add_tree_titles( val )

    def get_namespace_list( self, which ):
        names = []
        if which == 'graphed tasks':
            # tasks used only in the graph
            names = self.taskdefs.keys()
        elif which == 'all namespaces':
            # all namespaces
            names = self.cfg['runtime'].keys()
        elif which == 'all tasks':
            for ns in self.cfg['runtime']:
                if ns not in self.runtime['descendants']:
                    # tasks have no descendants
                    names.append( ns )
        result = {}
        for ns in names:
            if 'title' in self.cfg['runtime'][ns]:
                # the runtime dict is sparse at this stage.
                result[ns] = self.cfg['runtime'][ns]['title']
            else:
                # no need to flesh out the full runtime just for title
                result[ns] = "No title provided"

        return result

    def get_mro( self, ns ):
        try:
            mro = self.runtime['linearized ancestors'][ns]
        except KeyError:
            mro = ["ERROR: no such namespace: " + ns ]
        return mro

    def print_first_parent_tree( self, pretty=False, titles=False ):
        # find task namespaces (no descendants)
        tasks = []
        for ns in self.cfg['runtime']:
            if ns not in self.runtime['descendants']:
                tasks.append(ns)

        pruned_ancestors = self.get_first_parent_ancestors( pruned=True )
        tree = {}
        self.define_inheritance_tree( tree, pruned_ancestors, titles=titles )
        padding = ''
        if titles:
            self.add_tree_titles(tree)
            # compute pre-title padding
            maxlen = 0
            for ns in pruned_ancestors:
                items = copy(pruned_ancestors[ns])
                items.reverse()
                for i in range(0,len(items)):
                    tmp = 2*i + 1 + len(items[i])
                    if i == 0:
                        tmp -= 1
                    if tmp > maxlen:
                        maxlen = tmp
            padding = maxlen * ' '

        print_tree( tree, padding=padding, use_unicode=pretty )

    def process_directories(self):
        os.environ['CYLC_SUITE_NAME'] = self.suite
        os.environ['CYLC_SUITE_REG_PATH'] = RegPath( self.suite ).get_fpath()
        os.environ['CYLC_SUITE_DEF_PATH'] = self.fdir

    def set_trigger( self, task_name, right, output_name=None,
                     offset_string=None, cycle_point=None,
                     suicide=False, base_interval=None ):
        trig = triggerx(task_name)
        trig.set_suicide(suicide)
        if output_name:
            try:
                # check for internal outputs
                trig.set_special( self.cfg['runtime'][task_name]['outputs'][output_name],
                                  base_interval=base_interval )
            except KeyError:
                # There is no matching output defined under the task runtime section
                if output_name == 'submit':
                    # OK, task:submit
                    trig.set_type('submitted' )
                elif output_name == 'submit-fail':
                    # OK, task:submit-fail
                    trig.set_type('submit-failed' )
                elif output_name == 'fail':
                    # OK, task:fail
                    trig.set_type('failed' )
                elif output_name == 'start':
                    # OK, task:start
                    trig.set_type('started')
                elif output_name == 'succeed':
                    # OK, task:succeed
                    trig.set_type('succeeded')
                else:
                    # ERROR
                    raise SuiteConfigError, "ERROR: '" + task_name + "' does not define output '" + output_name  + "'"
            else:
                # There is a matching output defined under the task runtime section
                if self.run_mode != 'live':
                    # Ignore internal outputs: dummy tasks will not report them finished.
                    return None
        else:
            # default: task succeeded
            trig.set_type( 'succeeded' )

        if offset_string:
            # TODO ISO - CONSISTENT SET_OFFSET INPUT 
            trig.set_offset_string( offset_string )

        if cycle_point:
            trig.set_cycle_point( cycle_point )

        if task_name in self.cycling_tasks:
            trig.set_cycling()

        return trig

    def check_tasks( self ):
        # Call after all tasks are defined.
        # ONLY IF VALIDATING THE SUITE
        # because checking conditional triggers below may be slow for
        # huge suites (several thousand tasks).
        # Note:
        #   (a) self.cfg['runtime'][name]
        #       contains the task definition sections of the suite.rc file.
        #   (b) self.taskdefs[name]
        #       contains tasks that will be used, defined by the graph.
        # Tasks (a) may be defined but not used (e.g. commented out of the graph)
        # Tasks (b) may not be defined in (a), in which case they are dummied out.

        if flags.verbose:
            print "Checking for defined tasks not used in the graph"
            for name in self.cfg['runtime']:
                if name not in self.taskdefs:
                    if name not in self.runtime['descendants']:
                        # any family triggers have have been replaced with members by now.
                        print >> sys.stderr, '  WARNING: task "' + name + '" is not used in the graph.'

        # warn if listed special tasks are not defined
        for type in self.cfg['scheduling']['special tasks']:
            for name in self.cfg['scheduling']['special tasks'][type]:
                if type == 'clock-triggered':
                    name = re.sub('\(.*\)','',name)
                elif type == 'sequential':
                    if name not in self.cycling_tasks:
                        raise SuiteConfigError, 'ERROR: sequential tasks must be cycling tasks: ' + name
                if re.search( '[^0-9a-zA-Z_]', name ):
                    raise SuiteConfigError, 'ERROR: Illegal ' + type + ' task name: ' + name
                if name not in self.taskdefs and name not in self.cfg['runtime']:
                    raise SuiteConfigError, 'ERROR: special task "' + name + '" is not defined.'

        try:
            import Pyro.constants
        except:
            print >> sys.stderr, "WARNING, INCOMPLETE VALIDATION: Pyro is not installed"
            return

        # Instantiate tasks and force evaluation of conditional trigger expressions.
        if flags.verbose:
            print "Instantiating tasks to check trigger expressions"
        for name in self.taskdefs.keys():
            type = self.taskdefs[name].type
            # TODO ISO - THIS DOES NOT GET ALL GRAPH SECTIONS:
            tag = get_point( self.cfg['scheduling']['initial cycle point'] )
            try:
                # instantiate a task
                itask = self.taskdefs[name].get_task_class()( tag, 'waiting', None, True, validate=True )
            except TypeError, x:
                # This should not happen as we now explicitly catch use
                # of synchronous special tasks in an asynchronous graph.
                # But in principle a clash of multiply inherited base
                # classes due to choice of "special task" modifiers
                # could cause a TypeError.
                raise SuiteConfigError('(inconsistent use of special tasks?)')
            except Exception, x:
                raise
                raise SuiteConfigError(
                    'ERROR, failed to instantiate task %s: %s' % (name, x))
            if not itask.tag:
                if flags.verbose:
                    print " + Task out of bounds for " + str(tag) + ": " + itask.name
                continue

            # warn for purely-implicit-cycling tasks (these are deprecated).
            if itask.sequences == itask.implicit_sequences:
                print >> sys.stderr, (
                    "WARNING, " + name + ": not explicitly defined in " +
                    "dependency graphs (deprecated)"
                )

            # force trigger evaluation now
            try:
                itask.prerequisites.eval_all()
            except TriggerExpressionError, x:
                print >> sys.stderr, x
                raise SuiteConfigError, "ERROR, " + name + ": invalid trigger expression."
            except Exception, x:
                print >> sys.stderr, x
                raise SuiteConfigError, 'ERROR, ' + name + ': failed to evaluate triggers.'
            if flags.verbose:
                print "  + " + itask.id + " ok"

        # Check custom command scripting is not defined for automatic suite polling tasks
        for l_task in self.suite_polling_tasks:
            try:
                cs = self.pcfg.getcfg( sparse=True )['runtime'][l_task]['command scripting']
            except:
                pass
            else:
                if cs:
                    print cs
                    # (allow explicit blanking of inherited scripting)
                    raise SuiteConfigError( "ERROR: command scripting cannot be defined for automatic suite polling task " + l_task )


    def get_coldstart_task_list( self ):
        # TODO - automatically determine this by parsing the dependency graph?
        # For now user must define this:
        return self.cfg['scheduling']['special tasks']['cold-start']

    def get_task_name_list( self ):
        # return a list of all tasks used in the dependency graph
        return self.taskdefs.keys()

    def replace_family_triggers( self, line_in, fam, members, orig='' ):
        # Replace family trigger expressions with member trigger expressions.
        # The replacements below handle optional [T-n] cycle offsets.

        if orig and orig not in line_in:
            return line_in
        line = line_in
        paren_open = ''
        paren_close = ''
        connector = ' & '
        if orig.endswith( '-all' ):
            pass
        elif orig.endswith( '-any' ):
            connector = ' | '
            paren_open = '( '
            paren_close = ' )'
        elif orig != '':
            print >> sys.stderr, line
            raise SuiteConfigError, 'ERROR, illegal family trigger type: ' + orig
        repl = orig[:-4]

        # TODO - can we use Replacement here instead of findall and sub:
        m = re.findall( "(!){0,1}" + r"\b" + fam + r"\b(\[.*?]){0,1}" + orig, line )
        m.sort() # put empty offset '' first ...
        m.reverse() # ... then last
        for grp in m:
            exclam, foffset = grp
            if fam not in self.triggering_families:
                self.triggering_families.append(fam)
            mems = paren_open + connector.join( [ exclam + i + foffset + repl for i in members ] ) + paren_close
            line = re.sub( exclam + r"\b" + fam + r"\b" + re.escape(foffset) + orig, mems, line )
        return line

    def process_graph_line( self, line, section, ttype, seq, offset_seq_map,
                            tasks_to_prune=None,
                            return_all_dependencies=False ):
        """Extract dependent pairs from the suite.rc dependency text.
        
        Extract dependent pairs from the suite.rc textual dependency
        graph to use in constructing graphviz graphs.

        Return a list of dependencies involving 'start-up' tasks
        (backwards compatibility) or all dependencies if
        return_all_dependencies keyword argument is True.

        line is the line of text within the 'graph' attribute of
        this dependency section.
        section is the text describing this dependency section (e.g.
        T00).
        ttype is now always 'cycling' (TODO - is not needed now)
        seq is the sequence generated from 'section' given the initial
        and final cycle point.
        offset_seq_map is a cache of seq with various offsets for
        speeding up backwards-compatible cycling.
        tasks_to_prune, if not None, is a list of tasks to remove
        from dependency expressions (backwards compatibility for
        start-up tasks and async graph tasks).
        return_all_dependencies, if True, indicates that all
        dependencies between tasks in this graph should be returned.
        Otherwise, just return tasks_to_prune dependencies, if any.

        'A => B => C'    : [A => B], [B => C]
        'A & B => C'     : [A => C], [B => C]
        'A => C & D'     : [A => C], [A => D]
        'A & B => C & D' : [A => C], [A => D], [B => C], [B => D]

        '&' groups aren't really "conditional expressions"; they're
        equivalent to adding another line:
        'A & B => C'
        is the same as:
        'A => C' and 'B => C'

        An 'or' on the right side is an ERROR:
        'A = > B | C' # ?!

        """

        if tasks_to_prune is None:
            tasks_to_prune = []

        orig_line = line

        ## SYNONYMS FOR TRIGGER-TYPES, e.g. 'fail' = 'failure' = 'failed' (NOT USED)
        ## we can replace synonyms here with the standard type designator:
        # line = re.sub( r':succe(ss|ed|eded){0,1}\b', '', line )
        # line = re.sub( r':fail(ed|ure){0,1}\b', ':fail', line )
        # line = re.sub( r':start(ed){0,1}\b', ':start', line )
        # Replace "foo:finish(ed)" or "foo:complete(ed)" with "( foo | foo:fail )"
        # line = re.sub(  r'\b(\w+(\[.*?]){0,1}):(complete(d){0,1}|finish(ed){0,1})\b', r'( \1 | \1:fail )', line )

        # Find any dependence on other suites, record the polling target
        # info and replace with just the local task name, e.g.:
        # "foo<SUITE::TASK:fail> => bar"  becomes "foo => bar"
        # (and record that foo must automatically poll for TASK in SUITE)
        repl = Replacement( '\\1' )
        line = re.sub( '(\w+)(<([\w\.\-]+)::(\w+)(:\w+)?>)', repl, line )
        for item in repl.match_groups:
            l_task, r_all, r_suite, r_task, r_status = item
            if r_status:
                r_status = r_status[1:]
            else: # default
                r_status = 'succeed'
            self.suite_polling_tasks[ l_task ] = ( r_suite, r_task, r_status, r_all )

        # REPLACE FAMILY NAMES WITH MEMBER DEPENDENCIES
        # Sort so that longer family names get expanded first.
        # This expands e.g. FOO-BAR before FOO in FOO-BAR:succeed-all => baz.
        for fam in reversed(sorted(self.runtime['descendants'])):
            members = copy(self.runtime['descendants'][fam])
            for member in copy(members):
                # (another copy here: don't remove items from the iterating list)
                # remove family names from the member list, leave just tasks
                # (allows using higher-level family names in the graph)
                if member in self.runtime['descendants']:
                    members.remove(member)
            # Note, in the regular expressions below, the word boundary
            # marker before the time offset pattern is required to close
            # the match in the no-offset case (offset and no-offset
            # cases are being matched by the same regular expression).

            # raw strings (r'\bfoo\b') are needed to protect special
            # backslashed re markers like \b from being interpreted as
            # normal escapeded characters.

            if fam not in line:
                continue

            # Replace family triggers with member triggers
            for trig_type in TRIGGER_TYPES:
                line = self.replace_family_triggers( line, fam, members, ':'+trig_type + '-all' )
                line = self.replace_family_triggers( line, fam, members, ':'+trig_type + '-any' )

            if re.search( r"\b" + fam + r"\b:", line ):
                # fam:illegal
                print >> sys.stderr, line
                raise SuiteConfigError, 'ERROR, illegal family trigger detected'

            if re.search( r"\b" + fam + r"\b[^:].*=>", line ) or re.search( r"\b" + fam + "\s*=>$", line ):
                # plain family names are not allowed on the left of a trigger
                print >> sys.stderr, line
                raise SuiteConfigError, 'ERROR, family triggers must be qualified, e.g. ' + fam + ':succeed-all'

            # finally replace plain family names on the right of a trigger
            line = self.replace_family_triggers( line, fam, members )

        # any remaining use of '-all' or '-any' implies a family trigger
        # on a non-family task, which is illegal.
        if '-a' in line: # ('-' is not legal in task names so this gets both cases)
            print >> sys.stderr, line
            raise SuiteConfigError, "ERROR: family triggers cannot be used on non-family namespaces"

        # Replace "foo:finish" with "( foo:succeed | foo:fail )"
        line = re.sub(  r'\b(\w+(\[.*?]){0,1}):finish\b', r'( \1:succeed | \1:fail )', line )

        if flags.verbose and line != orig_line:
            print 'Graph line substitutions occurred:'
            print '  IN:', orig_line
            print '  OUT:', line

        # Split line on dependency arrows.
        tasks = re.split( '\s*=>\s*', line )
        # NOTE:  we currently use only one kind of arrow, but to use
        # several kinds we can split the string like this:
        #     tokens = re.split( '\s*(=[>x])\s*', line ) # a => b =x c
        #     tasks = tokens[0::2]                       # [a, b, c]
        #     arrow = tokens[1::2]                       # [=>, =x]

        # Check for missing task names, e.g. '=> a => => b =>; this
        # results in empty or blank strings in the list of task names.
        arrowerr = False
        for task in tasks:
            if re.match( '^\s*$', task ):
                arrowerr = True
                break
        if arrowerr:
            print >> sys.stderr, orig_line
            raise SuiteConfigError, "ERROR: missing task name in graph line?"

        # get list of pairs
        special_dependencies = []
        for i in [0] + range( 1, len(tasks)-1 ):
            lexpression = tasks[i]

            if len(tasks) == 1:
                # single node: no rhs group
                rgroup = None
                if re.search( '\|', lexpression ):
                    print >> sys.stderr, orig_line
                    raise SuiteConfigError, "ERROR: Lone node groups cannot contain OR conditionals: " + lexpression
            else:
                rgroup = tasks[i+1]

            if rgroup:
                # '|' (OR) is not allowed on the right side
                if re.search( '\|', rgroup ):
                    print >> sys.stderr, orig_line
                    raise SuiteConfigError, "ERROR: OR '|' is not legal on the right side of dependencies: " + rgroup

                # (T+/-N) offsets not allowed on the right side (as yet)
                if re.search( '\[\s*T\s*[+-]\s*\w+\s*\]', rgroup ):
                    print >> sys.stderr, orig_line
                    raise SuiteConfigError, "ERROR: time offsets are not legal on the right side of dependencies: " + rgroup

                # now split on '&' (AND) and generate corresponding pairs
                right_nodes = re.split( '\s*&\s*', rgroup )
            else:
                right_nodes = [None]

            new_right_nodes = []
            for right_node in right_nodes:
                if right_node:
                    # ignore output labels on the right (for chained
                    # tasks they are only meaningful on the left)
                    new_right_nodes.append( re.sub( ':\w+', '', right_node ))
                else:
                    # retain None's in order to handle lone nodes on the left
                    new_right_nodes.append( None )

            right_nodes = new_right_nodes

            # extract task names from lexpression
            nstr = re.sub( '[(|&)]', ' ', lexpression )
            nstr = nstr.strip()
            left_nodes = re.split( ' +', nstr )

            # detect and fail and self-dependence loops (foo => foo)
            for right_node in right_nodes:
                if right_node in left_nodes:
                    print >> sys.stderr, (
                        "Self-dependence detected in '" + right_node + "':")
                    print >> sys.stderr, "  line:", line
                    print >> sys.stderr, "  from:", orig_line
                    raise SuiteConfigError, "ERROR: self-dependence loop detected"

            for right_node in right_nodes:
                # foo => '!bar' means task bar should suicide if foo succeeds.
                suicide = False
                if right_node and right_node.startswith('!'):
                    right_name = right_node[1:]
                    suicide = True
                else:
                    right_name = right_node

                pruned_left_nodes = list(left_nodes)  # Create copy of LHS tasks.

                if ttype != 'cycling':
                    for node in left_nodes + [right_name]:
                        if not node:
                            continue
                        try:
                            node_name = graphnode(
                                node, base_interval=seq.get_interval()).name
                        except GraphNodeError, x:
                            print >> sys.stderr, orig_line
                            raise SuiteConfigError, str(x)

                if ttype == 'cycling':
                    for left_node in left_nodes:
                        try:
                            left_graph_node = graphnode(
                                left_node, base_interval=seq.get_interval())
                        except GraphNodeError, x:
                            print >> sys.stderr, orig_line
                            raise SuiteConfigError, str(x)
                        left_name = left_graph_node.name
                        left_output = left_graph_node.output  
                        if (left_name in tasks_to_prune or
                                return_all_dependencies):
                            special_dependencies.append(
                                (left_name, left_output, right_name))
                        if left_name in tasks_to_prune:
                            pruned_left_nodes.remove(left_node)

                if not self.validation and not graphing_disabled:
                    # edges not needed for validation
                    self.generate_edges( lexpression, pruned_left_nodes,
                                         right_name, ttype,
                                         seq, suicide )
                self.generate_taskdefs( orig_line, pruned_left_nodes,
                                        right_name, ttype,
                                        section, seq, offset_seq_map,
                                        seq.get_interval() )
                self.generate_triggers( lexpression, pruned_left_nodes,
                                        right_name, seq,
                                        suicide )
        return special_dependencies
            

    def generate_edges( self, lexpression, left_nodes, right, ttype, seq, suicide=False ):
        """Add nodes from this graph section to the abstract graph edges structure."""
        conditional = False
        if re.search( '\|', lexpression ):
            # plot conditional triggers differently
            conditional = True

        for left in left_nodes:
            e = graphing.edge( left, right, seq, False, suicide, conditional )
            self.edges.append(e)

    def generate_taskdefs( self, line, left_nodes, right, ttype, section, seq,
                           offset_seq_map, base_interval ):
        """Generate task definitions for nodes on a given line."""
        for node in left_nodes + [right]:
            if not node:
                # if right is None, lefts are lone nodes
                # for which we still define the taskdefs
                continue
            try:
                my_taskdef_node = graphnode( node, base_interval=base_interval )
            except GraphNodeError, x:
                print >> sys.stderr, line
                raise SuiteConfigError, str(x)

            name = my_taskdef_node.name
            offset_string = my_taskdef_node.offset_string

            if name not in self.cfg['runtime']:
                # naked dummy task, implicit inheritance from root
                self.naked_dummy_tasks.append( name )
                self.cfg['runtime'][name] = self.cfg['runtime']['root']
                if 'root' not in self.runtime['descendants']:
                    # (happens when no runtimes are defined in the suite.rc)
                    self.runtime['descendants']['root'] = []
                if 'root' not in self.runtime['first-parent descendants']:
                    # (happens when no runtimes are defined in the suite.rc)
                    self.runtime['first-parent descendants']['root'] = []
                self.runtime['parents'][name] = ['root']
                self.runtime['linearized ancestors'][name] = [name, 'root']
                self.runtime['first-parent ancestors'][name] = [name, 'root']
                self.runtime['descendants']['root'].append(name)
                self.runtime['first-parent descendants']['root'].append(name)
                self.ns_defn_order.append(name)

            # check task name legality and create the taskdef
            if name not in self.taskdefs:
                try:
                    self.taskdefs[ name ] = self.get_taskdef( name )
                except taskdef.DefinitionError, x:
                    print >> sys.stderr, line
                    raise SuiteConfigError, str(x)

            # TODO - setting type should be consolidated to get_taskdef()
            if ttype == 'cycling':
                self.taskdefs[name].cycling = True
                if name not in self.cycling_tasks:
                    self.cycling_tasks.append(name)

            if name in self.suite_polling_tasks:
                self.taskdefs[name].suite_polling_cfg = {
                        'suite'  : self.suite_polling_tasks[name][0],
                        'task'   : self.suite_polling_tasks[name][1],
                        'status' : self.suite_polling_tasks[name][2] }

            if not my_taskdef_node.is_absolute:
                if offset_string:
                    if flags.back_comp_cycling:
                        # Implicit cycling means foo[T+6] generates a +6 sequence.
                        if offset_string in offset_seq_map:
                            seq_offset = offset_seq_map[offset_string]
                        else:
                            seq_offset = get_sequence(
                                section,
                                self.cfg['scheduling']['initial cycle point'],
                                self.cfg['scheduling']['final cycle point']
                            )
                            seq_offset.set_offset(
                                -get_interval(offset_string))
                            offset_seq_map[offset_string] = seq_offset
                        self.taskdefs[name].add_sequence(
                            seq_offset, is_implicit=True)
                        if seq_offset not in self.sequences:
                            self.sequences.append(seq_offset)
                    # We don't handle implicit cycling in new-style cycling.
                else:
                    self.taskdefs[ name ].add_sequence(seq)

            if self.run_mode == 'live':
                # register any explicit internal outputs
                if 'outputs' in self.cfg['runtime'][name]:
                    for lbl,msg in self.cfg['runtime'][name]['outputs'].items():
                        outp = outputx(msg, base_interval)
                        self.taskdefs[ name ].outputs.append( outp )

    def generate_triggers( self, lexpression, left_nodes, right, seq, suicide ):
        if not right:
            # lefts are lone nodes; no more triggers to define.
            return

        base_interval = seq.get_interval()

        conditional = False
        if re.search( '\|', lexpression ):
            conditional = True
            # For single triggers or '&'-only ones, which will be the
            # vast majority, we needn't use conditional prerequisites
            # (they may be less efficient due to python eval at run time).

        ctrig = {}
        cname = {}
        for left in left_nodes:
            # (GraphNodeError checked above)
            cycle_point = None
            lnode = graphnode(left, base_interval=base_interval)
<<<<<<< HEAD
            l_taskdef = self.taskdefs[lnode.name]
=======
            ltaskdef = self.taskdefs[lnode.name]

            if lnode.intercycle:
                ltaskdef.intercycle = True
                if (ltaskdef.max_intercycle_offset is None or
                        lnode.offset > ltaskdef.max_intercycle_offset):
                    ltaskdef.max_intercycle_offset = lnode.offset
                if (ltaskdef.min_intercycle_offset is None or
                        lnode.offset < ltaskdef.min_intercycle_offset):
                    ltaskdef.min_intercycle_offset = lnode.offset

>>>>>>> a13ee124
            if lnode.offset_is_from_ict:
                print "Get point relative", lnode.offset_string, l_taskdef.ict
                first_point = get_point_relative(
                    lnode.offset_string, l_taskdef.ict)
                last_point = seq.get_stop_point()
<<<<<<< HEAD
                if last_point is None:
                    # This dependency persists for the whole suite run.
                    l_taskdef.intercycle_offsets.append(
                        (None, seq))
                else:
                    l_taskdef.intercycle_offsets.append(
                        (str(-(last_point - first_point)), seq))
=======
                first_point = ltaskdef.ict - lnode.offset
                if first_point and last_point is not None:
                    offset = (last_point - first_point)
                    ltaskdef.max_intercycle_offset = offset
>>>>>>> a13ee124
                cycle_point = first_point
            elif lnode.intercycle:
                l_taskdef.intercycle = True
                if lnode.offset_is_irregular:
                    offset_tuple = (lnode.offset_string, seq)
                else:
                    offset_tuple = (lnode.offset_string, None)
                l_taskdef.intercycle_offsets.append(offset_tuple)
            trigger = self.set_trigger(
                lnode.name, right, lnode.output, lnode.offset_string,
                cycle_point, suicide, seq.get_interval()
            )
            if not trigger:
                continue
            if not conditional:
                self.taskdefs[right].add_trigger( trigger, seq )
                continue

            # CONDITIONAL TRIGGERS
            # Use fully qualified name for the expression label
            # (task name is not unique, e.g.: "F | F:fail => G")
            label = re.sub( '[-\[\]:]', '_', left )
            label = re.sub( '\+', 'x', label ) # future triggers
            ctrig[label] = trigger
            cname[label] = lnode.name

        if not conditional:
            return

        # Replace some chars for later use in regular expressions.
        expr = re.sub( '[-\[\]:]', '_', lexpression )
        expr = re.sub( '\+', 'x', expr ) # future triggers
        self.taskdefs[right].add_conditional_trigger( ctrig, expr, seq )

    def get_actual_first_ctime( self, start_ctime ):
        # Get actual first cycle point for the suite (get all
        # sequences to adjust the putative start time upward)
        if self.actual_first_ctime:
            # already computed
            return self.actual_first_ctime
        if isinstance(start_ctime, basestring):
            ctime = get_point(start_ctime)
        else:
            ctime = start_ctime
        adjusted = []
        for seq in self.sequences:
            foo = seq.get_first_point( ctime )
            if foo:
                adjusted.append( foo )
        if len( adjusted ) > 0:
            adjusted.sort()
            self.actual_first_ctime = adjusted[0]
        else:
            self.actual_first_ctime = ctime
        return self.actual_first_ctime

    def get_graph_raw( self, start_ctime_str, stop_str, raw=False,
            group_nodes=[], ungroup_nodes=[], ungroup_recursive=False,
            group_all=False, ungroup_all=False ):
        """Convert the abstract graph edges held in self.edges (etc.) to
        actual edges for a concrete range of cycle points."""

        members = self.runtime['first-parent descendants']
        hierarchy = self.runtime['first-parent ancestors']

        if self.first_graph:
            self.first_graph = False
            if not self.collapsed_families_rc and not ungroup_all:
                # initially default to collapsing all families if
                # "[visualization]collapsed families" not defined
                group_all = True

        if group_all:
            # Group all family nodes
            if self.collapsed_families_rc:
                self.closed_families = copy(self.collapsed_families_rc)
            else:
                for fam in members:
                    if fam != 'root':
                        if fam not in self.closed_families:
                            self.closed_families.append( fam )
        elif ungroup_all:
            # Ungroup all family nodes
            self.closed_families = []
        elif len(group_nodes) > 0:
            # Group chosen family nodes
            for node in group_nodes:
                parent = hierarchy[node][1]
                if parent not in self.closed_families:
                    if parent != 'root':
                        self.closed_families.append( parent )
        elif len(ungroup_nodes) > 0:
            # Ungroup chosen family nodes
            for node in ungroup_nodes:
                if node not in self.runtime['descendants']:
                    # not a family node
                    continue
                if node in self.closed_families:
                    self.closed_families.remove(node)
                if ungroup_recursive:
                    for fam in copy(self.closed_families):
                        if fam in members[node]:
                            self.closed_families.remove(fam)

        # Now define the concrete graph edges (pairs of nodes) for plotting.
        gr_edges = []

        start_ctime = get_point( start_ctime_str )

        actual_first_ctime = self.get_actual_first_ctime( start_ctime )

        startup_exclude_list = self.get_coldstart_task_list()

        stop = get_point( stop_str )

        for e in self.edges:
            # Get initial cycle point for this sequence
            i_ctime = e.sequence.get_first_point( start_ctime )
            if not i_ctime:
                # out of bounds
                continue
            ctime = deepcopy(i_ctime)

            while True: 
                # Loop over cycles generated by this sequence
                if not ctime or ctime > stop:
                    break

                not_initial_cycle = ( ctime != i_ctime )

                r_id = e.get_right(ctime, start_ctime, not_initial_cycle, raw,
                                   startup_exclude_list )
                l_id = e.get_left( ctime, start_ctime, not_initial_cycle, raw,
                                   startup_exclude_list,
                                   e.sequence.get_interval() )

                action = True

                if l_id == None and r_id == None:
                    # nothing to add to the graph
                    action = False

                if l_id != None and not e.sasl:
                    # check that l_id is not earlier than start time
                    tmp, lctime = TaskID.split(l_id)
                    ## NOTE BUG GITHUB #919
                    ##sct = start_ctime
                    sct = actual_first_ctime
                    lct = get_point(lctime)
                    if sct > lct:
                        action = False

                if action:
                    nl, nr = self.close_families( l_id, r_id )
                    gr_edges.append( ( nl, nr, False, e.suicide, e.conditional ) )

                # increment the cycle point
                ctime = e.sequence.get_next_point_on_sequence( ctime )

        return gr_edges

    def get_graph( self, start_ctime, stop, raw=False, group_nodes=[],
            ungroup_nodes=[], ungroup_recursive=False, group_all=False,
            ungroup_all=False, ignore_suicide=False ):

        gr_edges = self.get_graph_raw( start_ctime, stop, raw,
                group_nodes, ungroup_nodes, ungroup_recursive,
                group_all, ungroup_all )

        graph = graphing.CGraph( self.suite, self.suite_polling_tasks, self.cfg['visualization'] )
        graph.add_edges( gr_edges, ignore_suicide )

        return graph

    def get_node_labels( self, start_ctime, stop, raw ):
        graph = self.get_graph( start_ctime, stop, raw=raw, ungroup_all=True )
        return [ i.attr['label'].replace('\\n','.') for i in graph.nodes() ]

    def close_families( self, nlid, nrid ):
        # Generate final node names, replacing family members with
        # family nodes if requested.

        members = self.runtime['first-parent descendants']

        lname, ltag = None, None
        rname, rtag = None, None
        nr, nl = None, None
        if nlid:
            one, two = TaskID.split(nlid)
            lname = one
            ltag = two
            nl = nlid
        if nrid:
            one, two = TaskID.split(nrid)
            rname = one
            rtag = two
            nr = nrid

        # for nested families, only consider the outermost one
        clf = copy( self.closed_families )
        for i in self.closed_families:
            for j in self.closed_families:
                if i in members[j]:
                    # i is a member of j
                    if i in clf:
                        clf.remove( i )

        for fam in clf:
            if lname in members[fam] and rname in members[fam]:
                # l and r are both members of fam
                #nl, nr = None, None  # this makes 'the graph disappear if grouping 'root'
                nl,nr = TaskID.get(fam,ltag), TaskID.get(fam,rtag)
                break
            elif lname in members[fam]:
                # l is a member of fam
                nl = TaskID.get(fam,ltag)
            elif rname in members[fam]:
                # r is a member of fam
                nr = TaskID.get(fam,rtag)

        return nl, nr

    def load_graph( self ):
        if flags.verbose:
            print "Parsing the dependency graph"

        start_up_tasks = self.cfg['scheduling']['special tasks']['start-up']
        initial_tasks = list(start_up_tasks)

        self.graph_found = False
        has_non_async_graphs = False

        section_seq_map = {}

        # Set up our backwards-compatibility handling of async graphs.
        async_graph = self.cfg['scheduling']['dependencies']['graph']
        if async_graph:
            section = get_sequence_cls().get_async_expr()
            async_dependencies = self.parse_graph(
                section, async_graph, section_seq_map=section_seq_map,
                return_all_dependencies=True
            )
            for left, left_output, right in async_dependencies:
                if left:
                    initial_tasks.append(left)
                if right:
                    initial_tasks.append(right)

        # Create a stack of sections (sequence strings) and graphs.
        items = []
        for item, value in self.cfg['scheduling']['dependencies'].items():
            if item == 'graph':
                continue
            has_non_async_graphs = True
            items.append((item, value, initial_tasks, False))

        start_up_tasks_graphed = []
        while items:
            item, value, tasks_to_prune, is_inserted = items.pop(0)

            # If the section consists of more than one sequence, split it up.
            if re.search("(?![^(]+\)),", item):
                new_items = re.split("(?![^(]+\)),", item)
                for new_item in new_items:
                    items.append((new_item.strip(), value,
                                  tasks_to_prune, False))
                continue

            try:
                graph = value['graph']
            except KeyError:
                continue
            if not graph:
                continue

            section = item
            if is_inserted:
                print "INSERTED DEPENDENCIES REPLACEMENT:"
                print "[[[" + section + "]]]"
                print "    " + 'graph = """' + graph + '"""' 
            special_dependencies = self.parse_graph(
                section, graph, section_seq_map=section_seq_map,
                tasks_to_prune=tasks_to_prune
            )
            if special_dependencies and tasks_to_prune:
                section_seq = get_sequence(
                    section,
                    self.cfg['scheduling']['initial cycle point'],
                    self.cfg['scheduling']['final cycle point']
                )
                first_point = section_seq.get_first_point(
                    get_point(self.cfg['scheduling']['initial cycle point'])
                )
                graph_text = ""
                for left, left_output, right in special_dependencies:
                    # Set e.g. (foo, fail, bar) to be foo[^]:fail => bar.
                    graph_text += left + "[^]"
                    if left_output:
                        graph_text += ":" + left_output
                    graph_text += " => " + right + "\n"
                    if (left in start_up_tasks and
                            left not in start_up_tasks_graphed):
                        # Start-up tasks need their own explicit section.
                        items.append((get_sequence_cls().get_async_expr(),
                                     {"graph": left}, [], True))
                        start_up_tasks_graphed.append(left)
                graph_text = graph_text.rstrip()
                section = get_sequence_cls().get_async_expr(first_point)
                items.append((section, {"graph": graph_text}, [], True))
        if not flags.back_comp_cycling:
            if async_graph and has_non_async_graphs:
                raise SuiteConfigError(
                    "Error: mixed async & cycling graphs is not allowed in " +
                    "new-style cycling. Use 'R1...' tasks instead."
                )
            if start_up_tasks:
                raise SuiteConfigError(
                    "Error: start-up tasks should be 'R1...' tasks in " +
                    "new-style cycling"
                )

    def parse_graph( self, section, graph, section_seq_map=None,
                     tasks_to_prune=None, return_all_dependencies=False ):
        """Parse a multi-line graph string for section.

        section should be a string like "R1" or "T00".
        graph should be a single or multi-line string like "foo => bar"
        section_seq_map should be a dictionary that indexes cycling
        sequences by their section string
        tasks_to_prune is a list of task names that should be
        automatically removed when processing graph
        return_all_dependencies is a boolean that, if True, returns a
        list of task dependencies - e.g. [('foo', 'start', 'bar')] for
        a graph of 'foo:start => bar'.

        """
        self.graph_found = True

        ttype = 'cycling'
        sec = section

        if section in section_seq_map:
            seq = section_seq_map[section]
        else:
            seq = get_sequence(
                section,
                self.cfg['scheduling']['initial cycle point'],
                self.cfg['scheduling']['final cycle point']
            )
            section_seq_map[section] = seq
        offset_seq_map = {}

        if seq not in self.sequences:
            self.sequences.append(seq)

        # split the graph string into successive lines
        lines = re.split( '\s*\n\s*', graph )
        special_dependencies = []
        for xline in lines:
            # strip comments
            line = re.sub( '#.*', '', xline )
            # ignore blank lines
            if re.match( '^\s*$', line ):
                continue
            # strip leading or trailing spaces
            line = re.sub( '^\s*', '', line )
            line = re.sub( '\s*$', '', line )
            # generate pygraphviz graph nodes and edges, and task definitions
            special_dependencies.extend(self.process_graph_line(
                line, section, ttype, seq, offset_seq_map,
                tasks_to_prune=tasks_to_prune,
                return_all_dependencies=return_all_dependencies
            ))
        if ttype == 'cycling':
            return special_dependencies
        return []

    def get_taskdef( self, name ):
        # (DefinitionError caught above)

        # get the dense task runtime
        try:
            rtcfg = self.cfg['runtime'][name]
        except KeyError:
            raise SuiteConfigError, "Task not found: " + name

        ict_point = (self.cli_start_point or
                     get_point(self.cfg['scheduling']['initial cycle point']))
        # We may want to put in some handling for cases of changing the
        # initial cycle via restart (accidentally or otherwise).

        # Get the taskdef object for generating the task proxy class
        taskd = taskdef.taskdef( name, rtcfg, self.run_mode, ict_point )

        # TODO - put all taskd.foo items in a single config dict
        # SET COLD-START TASK INDICATORS
        if name in self.cfg['scheduling']['special tasks']['cold-start']:
            taskd.modifiers.append( 'oneoff' )
            taskd.is_coldstart = True

        # SET CLOCK-TRIGGERED TASKS
        if name in self.clock_offsets:
            taskd.modifiers.append( 'clocktriggered' )
            taskd.clocktriggered_offset = self.clock_offsets[name]

        taskd.sequential = name in self.cfg['scheduling']['special tasks']['sequential']

        foo = copy(self.runtime['linearized ancestors'][ name ])
        foo.reverse()
        taskd.namespace_hierarchy = foo

        return taskd

    def get_task_proxy( self, name, ctime, state, stopctime, startup, submit_num, exists ):
        try:
            tdef = self.taskdefs[name]
        except KeyError:
            raise TaskNotDefinedError("ERROR, No such task name: " + name )
        return tdef.get_task_class()( ctime, state, stopctime, startup, submit_num=submit_num, exists=exists )

    def get_task_proxy_raw( self, name, tag, state, stoptag, startup, submit_num, exists ):
        # Used by 'cylc submit' to submit tasks defined by runtime
        # config but not currently present in the graph (so we must
        # assume that the given tag is valid for the task).
        try:
            truntime = self.cfg['runtime'][name]
        except KeyError:
            raise TaskNotDefinedError("ERROR, task not defined: " + name )
        tdef = self.get_taskdef( name )
        # TODO ISO - TEST THIS (did set 'tdef.hours' from tag)
        return tdef.get_task_class()( tag, state, stoptag, startup, submit_num=submit_num, exists=exists )

    def get_task_class( self, name ):
        return self.taskdefs[name].get_task_class()<|MERGE_RESOLUTION|>--- conflicted
+++ resolved
@@ -19,20 +19,12 @@
 import re, os, sys
 import taskdef
 from cylc.cfgspec.suite import get_suitecfg
-<<<<<<< HEAD
-from cylc.cycling.loader import (
-    get_point, get_point_relative, get_interval_cls, get_sequence,
-    get_sequence_cls, init_cyclers, INTEGER_CYCLING_TYPE,
-    get_backwards_compatibility_mode
-)
-=======
-from cylc.cycling.loader import (get_point,
+from cylc.cycling.loader import (get_point, get_point_relative,
                                  get_interval, get_interval_cls,
                                  get_sequence, get_sequence_cls,
                                  init_cyclers, INTEGER_CYCLING_TYPE,
                                  ISO8601_CYCLING_TYPE,
                                  get_backwards_compatibility_mode)
->>>>>>> a13ee124
 from envvar import check_varnames, expandvars
 from copy import deepcopy, copy
 from output import outputx
@@ -332,8 +324,7 @@
         self.cfg['visualization']['initial cycle point'] = vict
 
         vict_rh = None
-        v_runahead_limit = (
-            self.custom_runahead_limit or self.minimum_runahead_limit)
+        v_runahead_limit = self.custom_runahead_limit
         if vict and v_runahead_limit:
             vict_rh = str( get_point( vict ) + v_runahead_limit )
         
@@ -575,7 +566,7 @@
                 print '  ', '  ', item, val
 
     def compute_runahead_limits( self ):
-        """Extract the custom and the minimum runahead limits."""
+        """Extract the runahead limits information."""
 
         self.max_num_active_cycle_points = self.cfg['scheduling'][
             'max active cycle points']
@@ -589,29 +580,6 @@
         # The custom runahead limit is None if not user-configured.
         self.custom_runahead_limit = get_interval(limit)
 
-        # Find the minimum runahead limit necessary for any future triggers.
-        self.minimum_runahead_limit = None
-
-        offsets = set()
-        for name, taskdef in self.taskdefs.items():
-            if taskdef.min_intercycle_offset:
-                offsets.add(taskdef.min_intercycle_offset)
-
-        if offsets:
-            min_offset = min(offsets)
-            if min_offset < get_interval_cls().get_null():
-                # A negative offset comes from future triggering.
-                self.minimum_runahead_limit = abs(min_offset)
-                if (self.custom_runahead_limit is not None and
-                        self.custom_runahead_limit <
-                        self.minimum_runahead_limit):
-                    print >> sys.stderr, (
-                        '  WARNING, custom runahead limit of %s is less than '
-                        'future triggering offset %s: suite may stall.' %
-                        (self.custom_runahead_limit,
-                         self.minimum_runahead_limit)
-                    )
-
     def get_custom_runahead_limit( self ):
         """Return the custom runahead limit (may be None)."""
         return self.custom_runahead_limit
@@ -619,10 +587,6 @@
     def get_max_num_active_cycle_points( self ):
         """Return the maximum allowed number of pool cycle points."""
         return self.max_num_active_cycle_points
-
-    def get_minimum_runahead_limit( self ):
-        """Return the minimum runahead limit to apply."""
-        return self.minimum_runahead_limit
 
     def get_config( self, args, sparse=False ):
         return self.pcfg.get( args, sparse )
@@ -1359,48 +1323,31 @@
             # (GraphNodeError checked above)
             cycle_point = None
             lnode = graphnode(left, base_interval=base_interval)
-<<<<<<< HEAD
-            l_taskdef = self.taskdefs[lnode.name]
-=======
             ltaskdef = self.taskdefs[lnode.name]
 
             if lnode.intercycle:
                 ltaskdef.intercycle = True
-                if (ltaskdef.max_intercycle_offset is None or
-                        lnode.offset > ltaskdef.max_intercycle_offset):
-                    ltaskdef.max_intercycle_offset = lnode.offset
-                if (ltaskdef.min_intercycle_offset is None or
-                        lnode.offset < ltaskdef.min_intercycle_offset):
-                    ltaskdef.min_intercycle_offset = lnode.offset
-
->>>>>>> a13ee124
+
             if lnode.offset_is_from_ict:
                 print "Get point relative", lnode.offset_string, l_taskdef.ict
                 first_point = get_point_relative(
                     lnode.offset_string, l_taskdef.ict)
                 last_point = seq.get_stop_point()
-<<<<<<< HEAD
                 if last_point is None:
                     # This dependency persists for the whole suite run.
-                    l_taskdef.intercycle_offsets.append(
+                    ltaskdef.intercycle_offsets.append(
                         (None, seq))
                 else:
-                    l_taskdef.intercycle_offsets.append(
+                    ltaskdef.intercycle_offsets.append(
                         (str(-(last_point - first_point)), seq))
-=======
-                first_point = ltaskdef.ict - lnode.offset
-                if first_point and last_point is not None:
-                    offset = (last_point - first_point)
-                    ltaskdef.max_intercycle_offset = offset
->>>>>>> a13ee124
                 cycle_point = first_point
             elif lnode.intercycle:
-                l_taskdef.intercycle = True
+                ltaskdef.intercycle = True
                 if lnode.offset_is_irregular:
                     offset_tuple = (lnode.offset_string, seq)
                 else:
                     offset_tuple = (lnode.offset_string, None)
-                l_taskdef.intercycle_offsets.append(offset_tuple)
+                ltaskdef.intercycle_offsets.append(offset_tuple)
             trigger = self.set_trigger(
                 lnode.name, right, lnode.output, lnode.offset_string,
                 cycle_point, suicide, seq.get_interval()
