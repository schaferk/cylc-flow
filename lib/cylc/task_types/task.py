--- conflicted
+++ resolved
@@ -1297,12 +1297,8 @@
         if self.user_at_host != user + '@localhost':
             cmd = cv_scripting_sl + "; " + cmd
             cmd = 'ssh -oBatchMode=yes ' + self.user_at_host + " '" + cmd + "'"
-<<<<<<< HEAD
-        # TODO - just pass self.incoming rather than whole self?
-        self.log( 'NORMAL', 'polling now' )
-=======
-        # TODO - just pass self.message_queue.put rather than whole self?
->>>>>>> 61278289
+
+        # TODO - can we just pass self.message_queue.put rather than whole self?
         self.__class__.poll_and_kill_queue.put( (cmd, self, 'poll') )
 
     def kill( self ):
