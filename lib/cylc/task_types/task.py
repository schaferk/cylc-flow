--- conflicted
+++ resolved
@@ -27,11 +27,7 @@
 
 import os, sys, re
 import datetime
-<<<<<<< HEAD
-from copy import deepcopy, copy
-=======
 from copy import copy, deepcopy
->>>>>>> 6aabf411
 from random import randrange
 from collections import deque
 from cylc import task_state
@@ -229,18 +225,7 @@
         self.__class__.instance_count -= 1
 
     def record_db_event(self, event="", message=""):
-<<<<<<< HEAD
         call = cylc.rundb.RecordEventObject(self.name, self.c_time, self.submit_num, event, message, self.user_at_host)
-=======
-        user_at_host = ""
-        if event in ["submission failed", "submission succeeded" ]:
-            if self.owner is None:
-                self.owner = user
-            if self.hostname is None:
-                self.hostname = "localhost"
-            user_at_host = self.owner + "@" + self.hostname
-        call = cylc.rundb.RecordEventObject(self.name, self.c_time, self.submit_num, event, message, user_at_host)
->>>>>>> 6aabf411
         self.db_queue.append(call)
     
     def record_db_update(self, table, name, cycle, **kwargs):
@@ -594,19 +579,7 @@
 
         self.user_at_host = self.task_owner + "@" + self.task_host
         
-        # Note: this should be done in the main thread, but has been
-<<<<<<< HEAD
-        # cleaned up in issue #364:
-        self.record_db_update("task_states", self.name, self.c_time,
-                submit_method=rtconfig['job submission']['method'],
-                host=self.user_at_host)
-
-        self.record_db_event(event="submitted")
-=======
-        # cleaned up in #364:
-        self.record_db_update("task_states", self.name, self.c_time, 
-                              submit_method=self.submit_method, host=user_at_host)
->>>>>>> 6aabf411
+        self.record_db_update("task_states", self.name, self.c_time, submit_method=rtconfig['job submission']['method'], host=self.user_at_host)
 
         # Set suite-level directory locations for task environments.
         self.cylc_env[ 'CYLC_SUITE_RUN_DIR'   ] = gcfg.get_derived_host_item( self.suite_name, 'suite run directory', self.task_host, self.task_owner )
@@ -843,8 +816,7 @@
             # (A fake task message from the job submission thread).
             # Capture and record the submit method job ID.
             submit_method_id = content[len('submit_method_id='):]
-            self.record_db_update("task_states", self.name, self.c_time,
-                                  submit_method_id=submit_method_id)
+            self.record_db_update("task_states", self.name, self.c_time, submit_method_id=submit_method_id)
                                   
         elif content == 'submission failed':
             # (a fake task message from the job submission thread)
