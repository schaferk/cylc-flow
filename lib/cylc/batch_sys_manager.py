#!/usr/bin/env python3

# THIS FILE IS PART OF THE CYLC SUITE ENGINE.
# Copyright (C) 2008-2019 NIWA & British Crown (Met Office) & Contributors.
#
# This program is free software: you can redistribute it and/or modify
# it under the terms of the GNU General Public License as published by
# the Free Software Foundation, either version 3 of the License, or
# (at your option) any later version.
#
# This program is distributed in the hope that it will be useful,
# but WITHOUT ANY WARRANTY; without even the implied warranty of
# MERCHANTABILITY or FITNESS FOR A PARTICULAR PURPOSE.  See the
# GNU General Public License for more details.
#
# You should have received a copy of the GNU General Public License
# along with this program.  If not, see <http://www.gnu.org/licenses/>.

"""Manage submission, poll and kill of a job to the batch systems.

Export the BatchSysManager class.

Batch system handler (a.k.a. job submission method) modules should be placed
under the "cylc.batch_sys_handlers" package. Each module should export the
symbol "BATCH_SYS_HANDLER" for the singleton instance that implements the job
system handler logic.

Each batch system handler class should instantiate with no argument, and may
have the following constants and methods:

batch_sys.filter_poll_many_output(out) => job_ids
    * Called after the batch system's poll many command. The method should read
      the output and return a list of job IDs that are still in the batch
      system.

batch_sys.filter_submit_output(out, err) => new_out, new_err
    * Filter the standard output and standard error of the job submission
      command. This is useful if the job submission command returns information
      that should just be ignored. See also "batch_sys.SUBMIT_CMD_TMPL".

batch_sys.format_directives(job_conf) => lines
    * If relevant, this method formats the job directives for a job file, if
      job file directives are relevant for the batch system. The argument
      "job_conf" is a dict containing the job configuration.

batch_sys.get_fail_signals(job_conf) => list of strings
    * Return a list of names of signals to trap for reporting errors. Default
      is ["EXIT", "ERR", "TERM", "XCPU"]. ERR and EXIT are always recommended.
      EXIT is used to report premature stopping of the job script, and its trap
      is unset at the end of the script.

batch_sys.get_poll_many_cmd(job-id-list) => list
    * Return a list containing the shell command to poll the jobs in the
      argument list.

batch_sys.get_vacation_signal(job_conf) => str
    * If relevant, return a string containing the name of the signal that
      indicates the job has been vacated by the batch system.

batch_sys.submit(job_file_path) => ret_code, out, err
    * Submit a job and return an instance of the Popen object for the
      submission. This method is useful if the job submission requires logic
      beyond just running a system or shell command. See also
      "batch_sys.SUBMIT_CMD".

batch_sys.manip_job_id(job_id) => job_id
    * Modify the job ID that is returned by the job submit command.

batch_sys.KILL_CMD_TMPL
    *  A Python string template for getting the batch system command to remove
       and terminate a job ID. The command is formed using the logic:
           batch_sys.KILL_CMD_TMPL % {"job_id": job_id}

batch_sys.POLL_CANT_CONNECT_ERR
    * A string containing an error message. If this is defined, when a poll
      command returns a non-zero return code and its STDERR contains this
      string, then the poll result will not be trusted, because it is assumed
      that the batch system is currently unavailable. Jobs submitted to the
      batch system will be assumed OK until we are able to connect to the batch
      system again.

batch_sys.SHOULD_KILL_PROC_GROUP
    * A boolean to indicate whether it is necessary to kill a job by sending
      a signal to its Unix process group. This boolean also indicates that
      a job submitted via this batch system will physically run on the same
      host it is submitted to.

batch_sys.SHOULD_POLL_PROC_GROUP
    * A boolean to indicate whether it is necessary to poll a job by its PID
      as well as the job ID.

batch_sys.REC_ID_FROM_SUBMIT_ERR
batch_sys.REC_ID_FROM_SUBMIT_OUT
    * A regular expression (compiled) to extract the job "id" from the standard
      output or standard error of the job submission command.

batch_sys.SUBMIT_CMD_ENV
    * A Python dict (or an iterable that can be used to update a dict)
      containing extra environment variables for getting the batch system
      command to submit a job file.

batch_sys.SUBMIT_CMD_TMPL
    * A Python string template for getting the batch system command to submit a
      job file. The command is formed using the logic:
          batch_sys.SUBMIT_CMD_TMPL % {"job": job_file_path}
      See also "batch_sys._job_submit_impl".

"""

import json
import os
import shlex
import stat
import sys
import traceback
from shutil import rmtree
from signal import SIGKILL

<<<<<<< HEAD
from cylc.task_message import (
    CYLC_JOB_PID, CYLC_JOB_INIT_TIME, CYLC_JOB_EXIT_TIME, CYLC_JOB_EXIT,
    CYLC_MESSAGE)
=======
from cylc.mkdir_p import mkdir_p
from cylc.cylc_subproc import procopen
from cylc.task_job_logs import (JOB_LOG_ERR, JOB_LOG_JOB, JOB_LOG_OUT,
                                JOB_LOG_STATUS)
from cylc.task_message import (CYLC_JOB_EXIT, CYLC_JOB_EXIT_TIME,
                               CYLC_JOB_INIT_TIME, CYLC_JOB_PID, CYLC_MESSAGE)
>>>>>>> 3e2bd170
from cylc.task_outputs import TASK_OUTPUT_SUCCEEDED
from cylc.wallclock import get_current_time_string
from parsec.OrderedDict import OrderedDict


class JobPollContext(object):
    """Context object for a job poll."""
    CONTEXT_ATTRIBUTES = (
        'job_log_dir',  # cycle/task/submit_num
        'batch_sys_name',  # batch system name
        'batch_sys_job_id',  # job id in batch system
        'batch_sys_exit_polled',  # 0 for false, 1 for true
        'run_status',  # 0 for success, 1 for failure
        'run_signal',  # signal received on run failure
        'time_submit_exit',  # submit (exit) time
        'time_run',  # run start time
        'time_run_exit',  # run exit time
        'batch_sys_call_no_lines',  # number of lines in batch sys call stdout
    )

    __slots__ = CONTEXT_ATTRIBUTES + (
        'pid',
        'messages'
    )

    def __init__(self, job_log_dir, **attrs):
        self.job_log_dir = job_log_dir
        self.batch_sys_name = None
        self.batch_sys_job_id = None
        self.batch_sys_exit_polled = None
        self.pid = None
        self.run_status = None
        self.run_signal = None
        self.time_submit_exit = None
        self.time_run = None
        self.time_run_exit = None
        self.batch_sys_call_no_lines = None
        self.messages = []

        if attrs:
            for key, value in attrs.items():
                if key in self.CONTEXT_ATTRIBUTES:
                    setattr(self, key, value)
                else:
                    raise ValueError('Invalid kwarg "%s"' % key)

    def get_summary_str(self):
        """Return the poll context as a summary string delimited by "|"."""
        ret = OrderedDict()
        for key in self.CONTEXT_ATTRIBUTES:
            value = getattr(self, key)
            if key == 'job_log_dir' or value is None:
                continue
            ret[key] = value
        return '%s|%s' % (self.job_log_dir, json.dumps(ret))


class BatchSysManager(object):
    """Job submission, poll and kill.

    Manage the importing of job submission method modules.

    """

    CYLC_BATCH_SYS_NAME = "CYLC_BATCH_SYS_NAME"
    CYLC_BATCH_SYS_JOB_ID = "CYLC_BATCH_SYS_JOB_ID"
    CYLC_BATCH_SYS_JOB_SUBMIT_TIME = "CYLC_BATCH_SYS_JOB_SUBMIT_TIME"
    CYLC_BATCH_SYS_EXIT_POLLED = "CYLC_BATCH_SYS_EXIT_POLLED"
    LINE_PREFIX_CYLC_DIR = "export CYLC_DIR="
    LINE_PREFIX_BATCH_SYS_NAME = "# Job submit method: "
    LINE_PREFIX_BATCH_SUBMIT_CMD_TMPL = "# Job submit command template: "
    LINE_PREFIX_EXECUTION_TIME_LIMIT = "# Execution time limit: "
    LINE_PREFIX_EOF = "#EOF: "
    LINE_PREFIX_JOB_LOG_DIR = "# Job log directory: "
    LINE_UPDATE_CYLC_DIR = (
        "# N.B. CYLC_DIR has been updated on the remote host\n")
    OUT_PREFIX_COMMAND = "[TASK JOB COMMAND]"
    OUT_PREFIX_MESSAGE = "[TASK JOB MESSAGE]"
    OUT_PREFIX_SUMMARY = "[TASK JOB SUMMARY]"
    OUT_PREFIX_CMD_ERR = "[TASK JOB ERROR]"
    _INSTANCES = {}

    @classmethod
    def configure_suite_run_dir(cls, suite_run_dir):
        """Add local python module paths if not already done."""
        for sub_dir in ["python", os.path.join("lib", "python")]:
            # TODO - eventually drop the deprecated "python" sub-dir.
            suite_py = os.path.join(suite_run_dir, sub_dir)
            if os.path.isdir(suite_py) and suite_py not in sys.path:
                sys.path.append(suite_py)

    def _get_sys(self, batch_sys_name):
        """Return an instance of the class for "batch_sys_name"."""
        if batch_sys_name in self._INSTANCES:
            return self._INSTANCES[batch_sys_name]
        for key in [
                "cylc.batch_sys_handlers." + batch_sys_name,
                batch_sys_name]:
            try:
                mod_of_name = __import__(key, fromlist=[key])
                self._INSTANCES[batch_sys_name] = getattr(
                    mod_of_name, "BATCH_SYS_HANDLER")
                return self._INSTANCES[batch_sys_name]
            except ImportError:
                if key == batch_sys_name:
                    raise

    def format_directives(self, job_conf):
        """Format the job directives for a job file, if relevant."""
        batch_sys = self._get_sys(job_conf['batch_system_name'])
        if hasattr(batch_sys, "format_directives"):
            return batch_sys.format_directives(job_conf)

    def get_fail_signals(self, job_conf):
        """Return a list of failure signal names to trap in the job file."""
        batch_sys = self._get_sys(job_conf['batch_system_name'])
        if hasattr(batch_sys, "get_fail_signals"):
            return batch_sys.get_fail_signals(job_conf)
        return ["EXIT", "ERR", "TERM", "XCPU"]

    def get_vacation_signal(self, job_conf):
        """Return the vacation signal name for a job file."""
        batch_sys = self._get_sys(job_conf['batch_system_name'])
        if hasattr(batch_sys, "get_vacation_signal"):
            return batch_sys.get_vacation_signal(job_conf)

    def is_job_local_to_host(self, batch_sys_name):
        """Return True if batch system runs jobs local to the submit host."""
        return getattr(
            self._get_sys(batch_sys_name), "SHOULD_KILL_PROC_GROUP", False)

    def jobs_kill(self, job_log_root, job_log_dirs):
        """Kill multiple jobs.

        job_log_root -- The log/job/ sub-directory of the suite.
        job_log_dirs -- A list containing point/name/submit_num for task jobs.

        """
        # Note: The more efficient way to do this is to group the jobs by their
        # batch systems, and call the kill command for each batch system once.
        # However, this will make it more difficult to determine if the kill
        # command for a particular job is successful or not.
        if "$" in job_log_root:
            job_log_root = os.path.expandvars(job_log_root)
        self.configure_suite_run_dir(job_log_root.rsplit(os.sep, 2)[0])
        now = get_current_time_string()
        for job_log_dir in job_log_dirs:
            ret_code, err = self.job_kill(
                os.path.join(job_log_root, job_log_dir, JOB_LOG_STATUS))
            sys.stdout.write("%s%s|%s|%d\n" % (
                self.OUT_PREFIX_SUMMARY, now, job_log_dir, ret_code))
            # Note: Print STDERR to STDOUT may look a bit strange, but it
            # requires less logic for the suite to parse the output.
            if err.strip():
                for line in err.splitlines(True):
                    if not line.endswith("\n"):
                        line += "\n"
                    sys.stdout.write("%s%s|%s|%s" % (
                        self.OUT_PREFIX_CMD_ERR, now, job_log_dir, line))

    def jobs_poll(self, job_log_root, job_log_dirs):
        """Poll multiple jobs.

        job_log_root -- The log/job/ sub-directory of the suite.
        job_log_dirs -- A list containing point/name/submit_num for task jobs.

        """
        if "$" in job_log_root:
            job_log_root = os.path.expandvars(job_log_root)
        self.configure_suite_run_dir(job_log_root.rsplit(os.sep, 2)[0])

        ctx_list = []  # Contexts for all relevant jobs
        ctx_list_by_batch_sys = {}  # {batch_sys_name1: [ctx1, ...], ...}

        for job_log_dir in job_log_dirs:
            ctx = self._jobs_poll_status_files(job_log_root, job_log_dir)
            if ctx is None:
                continue
            ctx_list.append(ctx)

            if not ctx.batch_sys_name or not ctx.batch_sys_job_id:
                # Lost batch system information for some reason.
                # Mark the job as if it is no longer in the batch system.
                ctx.batch_sys_exit_polled = 1
                sys.stderr.write(
                    "%s/%s: incomplete batch system info\n" % (
                        ctx.job_log_dir, JOB_LOG_STATUS))

            # We can trust:
            # * Jobs previously polled to have exited the batch system.
            # * Jobs succeeded or failed with ERR/EXIT.
            if (ctx.batch_sys_exit_polled or ctx.run_status == 0 or
                    ctx.run_signal in ["ERR", "EXIT"]):
                continue

            if ctx.batch_sys_name not in ctx_list_by_batch_sys:
                ctx_list_by_batch_sys[ctx.batch_sys_name] = []
            ctx_list_by_batch_sys[ctx.batch_sys_name].append(ctx)

        for batch_sys_name, my_ctx_list in ctx_list_by_batch_sys.items():
            self._jobs_poll_batch_sys(
                job_log_root, batch_sys_name, my_ctx_list)

        cur_time_str = get_current_time_string()
        for ctx in ctx_list:
            for message in ctx.messages:
                sys.stdout.write("%s%s|%s|%s\n" % (
                    self.OUT_PREFIX_MESSAGE,
                    cur_time_str,
                    ctx.job_log_dir,
                    message))
            sys.stdout.write("%s%s|%s\n" % (
                self.OUT_PREFIX_SUMMARY,
                cur_time_str,
                ctx.get_summary_str()))

    def jobs_submit(self, job_log_root, job_log_dirs, remote_mode=False,
                    utc_mode=False):
        """Submit multiple jobs.

        job_log_root -- The log/job/ sub-directory of the suite.
        job_log_dirs -- A list containing point/name/submit_num for task jobs.
        remote_mode -- am I running on the remote job host?
        utc_mode -- is the suite running in UTC mode?

        """
        if "$" in job_log_root:
            job_log_root = os.path.expandvars(job_log_root)
        self.configure_suite_run_dir(job_log_root.rsplit(os.sep, 2)[0])

        if remote_mode:
            items = self._jobs_submit_prep_by_stdin(job_log_root, job_log_dirs)
        else:
            items = self._jobs_submit_prep_by_args(job_log_root, job_log_dirs)
        now = get_current_time_string(override_use_utc=utc_mode)
        for job_log_dir, batch_sys_name, submit_opts in items:
            job_file_path = os.path.join(
                job_log_root, job_log_dir, JOB_LOG_JOB)
            if not batch_sys_name:
                sys.stdout.write("%s%s|%s|1|\n" % (
                    self.OUT_PREFIX_SUMMARY, now, job_log_dir))
                continue
            ret_code, out, err, job_id = self._job_submit_impl(
                job_file_path, batch_sys_name, submit_opts)
            sys.stdout.write("%s%s|%s|%d|%s\n" % (
                self.OUT_PREFIX_SUMMARY, now, job_log_dir, ret_code, job_id))
            for key, value in [("STDERR", err), ("STDOUT", out)]:
                if value is None or not value.strip():
                    continue
                for line in value.splitlines(True):
                    if not value.endswith("\n"):
                        value += "\n"
                    sys.stdout.write("%s%s|%s|[%s] %s" % (
                        self.OUT_PREFIX_COMMAND, now, job_log_dir, key, line))

    def job_kill(self, st_file_path):
        """Ask batch system to terminate the job specified in "st_file_path".

        Return 0 on success, non-zero integer on failure.

        """
        # SUITE_RUN_DIR/log/job/CYCLE/TASK/SUBMIT/job.status
        self.configure_suite_run_dir(st_file_path.rsplit(os.sep, 6)[0])
        try:
            st_file = open(st_file_path)
            for line in st_file:
                if line.startswith(self.CYLC_BATCH_SYS_NAME + "="):
                    batch_sys = self._get_sys(line.strip().split("=", 1)[1])
                    break
            else:
                return (1,
                        "Cannot determine batch system from %s file" % (
                            JOB_LOG_STATUS))
            st_file.seek(0, 0)  # rewind
            if getattr(batch_sys, "SHOULD_KILL_PROC_GROUP", False):
                for line in st_file:
                    if line.startswith(CYLC_JOB_PID + "="):
                        pid = line.strip().split("=", 1)[1]
                        try:
                            os.killpg(os.getpgid(int(pid)), SIGKILL)
                        except (OSError, ValueError) as exc:
                            traceback.print_exc()
                            return (1, str(exc))
                        else:
                            return (0, "")
            st_file.seek(0, 0)  # rewind
            if hasattr(batch_sys, "KILL_CMD_TMPL"):
                for line in st_file:
                    if not line.startswith(self.CYLC_BATCH_SYS_JOB_ID + "="):
                        continue
                    job_id = line.strip().split("=", 1)[1]
                    command = shlex.split(
                        batch_sys.KILL_CMD_TMPL % {"job_id": job_id})
                    try:
                        proc = procopen(command, stdin=open(os.devnull),
                                        stderrpipe=True)
                    except OSError as exc:
                        # subprocess.Popen has a bad habit of not setting the
                        # filename of the executable when it raises an OSError.
                        if not exc.filename:
                            exc.filename = command[0]
                        traceback.print_exc()
                        return (1, str(exc))
                    else:
                        return (proc.wait(), proc.communicate()[1].decode())
            return (1, "Cannot determine batch job ID from %s file" % (
                       JOB_LOG_STATUS))
        except IOError as exc:
            return (1, str(exc))

    @classmethod
    def _create_nn(cls, job_file_path):
        """Create NN symbolic link, if necessary.

        If NN => 01, remove numbered directories with submit numbers greater
        than 01.
        Helper for "self._job_submit_impl".

        """
        job_file_dir = os.path.dirname(job_file_path)
        source = os.path.basename(job_file_dir)
        task_log_dir = os.path.dirname(job_file_dir)
        nn_path = os.path.join(task_log_dir, "NN")
        try:
            old_source = os.readlink(nn_path)
        except OSError:
            old_source = None
        if old_source is not None and old_source != source:
            os.unlink(nn_path)
            old_source = None
        if old_source is None:
            os.symlink(source, nn_path)
        # On submit 1, remove any left over digit directories from prev runs
        if source == "01":
            for name in os.listdir(task_log_dir):
                if name != source and name.isdigit():
                    # Ignore errors, not disastrous if rmtree fails
                    rmtree(
                        os.path.join(task_log_dir, name), ignore_errors=True)

    def _filter_submit_output(self, st_file_path, batch_sys, out, err):
        """Filter submit command output, if relevant."""
        job_id = None
        if hasattr(batch_sys, "REC_ID_FROM_SUBMIT_ERR"):
            text = err
            rec_id = batch_sys.REC_ID_FROM_SUBMIT_ERR
        elif hasattr(batch_sys, "REC_ID_FROM_SUBMIT_OUT"):
            text = out
            rec_id = batch_sys.REC_ID_FROM_SUBMIT_OUT
        if rec_id:
            for line in str(text).splitlines():
                match = rec_id.match(line)
                if match:
                    job_id = match.group("id")
                    if hasattr(batch_sys, "manip_job_id"):
                        job_id = batch_sys.manip_job_id(job_id)
                    job_status_file = open(st_file_path, "a")
                    job_status_file.write("%s=%s\n" % (
                        self.CYLC_BATCH_SYS_JOB_ID, job_id))
                    job_status_file.write("%s=%s\n" % (
                        self.CYLC_BATCH_SYS_JOB_SUBMIT_TIME,
                        get_current_time_string()))
                    job_status_file.close()
                    break
        if hasattr(batch_sys, "filter_submit_output"):
            out, err = batch_sys.filter_submit_output(out, err)
        return out, err, job_id

    def _jobs_poll_status_files(self, job_log_root, job_log_dir):
        """Helper 1 for self.jobs_poll(job_log_root, job_log_dirs)."""
        ctx = JobPollContext(job_log_dir)
        try:
            handle = open(os.path.join(
                job_log_root, ctx.job_log_dir, JOB_LOG_STATUS))
        except IOError as exc:
            sys.stderr.write(str(exc) + "\n")
            return
        for line in handle:
            if "=" not in line:
                continue
            key, value = line.strip().split("=", 1)
            if key == self.CYLC_BATCH_SYS_NAME:
                ctx.batch_sys_name = value
            elif key == self.CYLC_BATCH_SYS_JOB_ID:
                ctx.batch_sys_job_id = value
            elif key == self.CYLC_BATCH_SYS_EXIT_POLLED:
                ctx.batch_sys_exit_polled = 1
            elif key == CYLC_JOB_PID:
                ctx.pid = value
            elif key == self.CYLC_BATCH_SYS_JOB_SUBMIT_TIME:
                ctx.time_submit_exit = value
            elif key == CYLC_JOB_INIT_TIME:
                ctx.time_run = value
            elif key == CYLC_JOB_EXIT_TIME:
                ctx.time_run_exit = value
            elif key == CYLC_JOB_EXIT:
                if value == TASK_OUTPUT_SUCCEEDED.upper():
                    ctx.run_status = 0
                else:
                    ctx.run_status = 1
                    ctx.run_signal = value
            elif key == CYLC_MESSAGE:
                ctx.messages.append(value)
        handle.close()

        return ctx

    def _jobs_poll_batch_sys(self, job_log_root, batch_sys_name, my_ctx_list):
        """Helper 2 for self.jobs_poll(job_log_root, job_log_dirs)."""
        exp_job_ids = [ctx.batch_sys_job_id for ctx in my_ctx_list]
        bad_job_ids = list(exp_job_ids)
        exp_pids = []
        bad_pids = []
        items = [[self._get_sys(batch_sys_name), exp_job_ids, bad_job_ids]]
        if getattr(items[0][0], "SHOULD_POLL_PROC_GROUP", False):
            exp_pids = [ctx.pid for ctx in my_ctx_list if ctx.pid is not None]
            bad_pids.extend(exp_pids)
            items.append([self._get_sys("background"), exp_pids, bad_pids])
        debug_messages = []
        for batch_sys, exp_ids, bad_ids in items:
            if hasattr(batch_sys, "get_poll_many_cmd"):
                # Some poll commands may not be as simple
                cmd = batch_sys.get_poll_many_cmd(exp_ids)
            else:  # if hasattr(batch_sys, "POLL_CMD"):
                # Simple poll command that takes a list of job IDs
                cmd = [batch_sys.POLL_CMD] + exp_ids
            try:
                proc = procopen(cmd, stdin=open(os.devnull),
                                stderrpipe=True, stdoutpipe=True)
            except OSError as exc:
                # subprocess.Popen has a bad habit of not setting the
                # filename of the executable when it raises an OSError.
                if not exc.filename:
                    exc.filename = cmd[0]
                sys.stderr.write(str(exc) + "\n")
                return
            ret_code = proc.wait()
            out, err = (f.decode() for f in proc.communicate())
            debug_messages.append('%s - %s' % (
                batch_sys, len(out.split('\n'))))
            sys.stderr.write(err)
            if (ret_code and hasattr(batch_sys, "POLL_CANT_CONNECT_ERR") and
                    batch_sys.POLL_CANT_CONNECT_ERR in err):
                # Poll command failed because it cannot connect to batch system
                # Assume jobs are still healthy until the batch system is back.
                bad_ids[:] = []
            elif hasattr(batch_sys, "filter_poll_many_output"):
                # Allow custom filter
                for id_ in batch_sys.filter_poll_many_output(out):
                    try:
                        bad_ids.remove(id_)
                    except ValueError:
                        pass
            else:
                # Just about all poll commands return a table, with column 1
                # being the job ID. The logic here should be sufficient to
                # ensure that any table header is ignored.
                for line in out.splitlines():
                    try:
                        head = line.split(None, 1)[0]
                    except IndexError:
                        continue
                    if head in exp_ids:
                        try:
                            bad_ids.remove(head)
                        except ValueError:
                            pass

        debug_flag = False
        for ctx in my_ctx_list:
            ctx.batch_sys_exit_polled = int(
                ctx.batch_sys_job_id in bad_job_ids)
            # Exited batch system, but process still running
            # This can happen to jobs in some "at" implementation
            if ctx.batch_sys_exit_polled and ctx.pid in exp_pids:
                if ctx.pid not in bad_pids:
                    ctx.batch_sys_exit_polled = 0
                else:
                    debug_flag = True
            # Add information to "job.status"
            if ctx.batch_sys_exit_polled:
                try:
                    handle = open(os.path.join(
                        job_log_root, ctx.job_log_dir, JOB_LOG_STATUS), "a")
                    handle.write("%s=%s\n" % (
                        self.CYLC_BATCH_SYS_EXIT_POLLED,
                        get_current_time_string()))
                    handle.close()
                except IOError as exc:
                    sys.stderr.write(str(exc) + "\n")

        if debug_flag:
            ctx.batch_sys_call_no_lines = ', '.join(debug_messages)

    def _job_submit_impl(
            self, job_file_path, batch_sys_name, submit_opts):
        """Helper for self.jobs_submit() and self.job_submit()."""

        # Create NN symbolic link, if necessary
        self._create_nn(job_file_path)
        for name in JOB_LOG_ERR, JOB_LOG_OUT:
            try:
                os.unlink(os.path.join(job_file_path, name))
            except OSError:
                pass

        # Start new status file
        job_status_file = open(job_file_path + ".status", "w")
        job_status_file.write(
            "%s=%s\n" % (self.CYLC_BATCH_SYS_NAME, batch_sys_name))
        job_status_file.close()

        # Submit job
        batch_sys = self._get_sys(batch_sys_name)
        proc_stdin_arg = None
        proc_stdin_value = open(os.devnull)
        if hasattr(batch_sys, "get_submit_stdin"):
            proc_stdin_arg, proc_stdin_value = batch_sys.get_submit_stdin(
                job_file_path, submit_opts)
            if isinstance(proc_stdin_arg, str):
                proc_stdin_arg = proc_stdin_arg.encode()
            if isinstance(proc_stdin_value, str):
                proc_stdin_value = proc_stdin_value.encode()
        if hasattr(batch_sys, "submit"):
            # batch_sys.submit should handle OSError, if relevant.
            ret_code, out, err = batch_sys.submit(job_file_path, submit_opts)
        else:
            env = None
            if hasattr(batch_sys, "SUBMIT_CMD_ENV"):
                env = dict(os.environ)
                env.update(batch_sys.SUBMIT_CMD_ENV)
            batch_submit_cmd_tmpl = submit_opts.get("batch_submit_cmd_tmpl")
            if batch_submit_cmd_tmpl:
                # No need to catch OSError when using shell. It is unlikely
                # that we do not have a shell, and still manage to get as far
                # as here.
                batch_sys_cmd = batch_submit_cmd_tmpl % {"job": job_file_path}
                proc = procopen(batch_sys_cmd, stdin=proc_stdin_arg,
                                stdoutpipe=True, stderrpipe=True, usesh=True,
                                env=env)
                # calls to open a shell are aggregated in
                # cylc_subproc.procopen()
            else:
                command = shlex.split(
                    batch_sys.SUBMIT_CMD_TMPL % {"job": job_file_path})
                try:
                    proc = procopen(command, stdin=proc_stdin_arg,
                                    stdoutpipe=True, stderrpipe=True, env=env)
                except OSError as exc:
                    # subprocess.Popen has a bad habit of not setting the
                    # filename of the executable when it raises an OSError.
                    if not exc.filename:
                        exc.filename = command[0]
                    return 1, "", str(exc), ""
            out, err = (f.decode() for f in proc.communicate(proc_stdin_value))
            ret_code = proc.wait()

        # Filter submit command output, if relevant
        # Get job ID, if possible
        job_id = None
        if out or err:
            try:
                out, err, job_id = self._filter_submit_output(
                    job_file_path + ".status", batch_sys, out, err)
            except OSError:
                ret_code = 1
                self.job_kill(job_file_path + ".status")

        return ret_code, out, err, job_id

    def _jobs_submit_prep_by_args(self, job_log_root, job_log_dirs):
        """Prepare job files for submit by reading files in arguments.

        Job files are specified in the arguments in local mode. Extract job
        submission methods and job submission command templates from each job
        file.

        Return a list, where each element contains something like:
        (job_log_dir, batch_sys_name, submit_opts)

        """
        items = []
        for job_log_dir in job_log_dirs:
            job_file_path = os.path.join(job_log_root, job_log_dir, "job")
            batch_sys_name = None
            submit_opts = {}
            for line in open(job_file_path):
                if line.startswith(self.LINE_PREFIX_BATCH_SYS_NAME):
                    batch_sys_name = line.replace(
                        self.LINE_PREFIX_BATCH_SYS_NAME, "").strip()
                elif line.startswith(self.LINE_PREFIX_BATCH_SUBMIT_CMD_TMPL):
                    submit_opts["batch_submit_cmd_tmpl"] = line.replace(
                        self.LINE_PREFIX_BATCH_SUBMIT_CMD_TMPL, "").strip()
                elif line.startswith(self.LINE_PREFIX_EXECUTION_TIME_LIMIT):
                    submit_opts["execution_time_limit"] = float(line.replace(
                        self.LINE_PREFIX_EXECUTION_TIME_LIMIT, "").strip())
            items.append((job_log_dir, batch_sys_name, submit_opts))
        return items

    def _jobs_submit_prep_by_stdin(self, job_log_root, job_log_dirs):
        """Prepare job files for submit by reading from STDIN.

        Job files are uploaded via STDIN in remote mode. Modify job
        files' CYLC_DIR for this host. Extract job submission methods
        and job submission command templates from each job file.

        Return a list, where each element contains something like:
        (job_log_dir, batch_sys_name, submit_opts)

        """
        items = [[job_log_dir, None, {}] for job_log_dir in job_log_dirs]
        items_map = {}
        for item in items:
            items_map[item[0]] = item
        handle = None
        batch_sys_name = None
        submit_opts = {}
        job_log_dir = None
        lines = []
        # Get job files from STDIN.
        # Modify CYLC_DIR in job file, if necessary.
        # Get batch system name and batch submit command template from each job
        # file.
        # Write job file in correct location.
        while True:  # Note: "for cur_line in sys.stdin:" may hang
            cur_line = sys.stdin.readline()
            if not cur_line:
                if handle is not None:
                    handle.close()
                break

            if cur_line.startswith(self.LINE_PREFIX_CYLC_DIR):
                old_line = cur_line
                cur_line = "%s'%s'\n" % (
                    self.LINE_PREFIX_CYLC_DIR, os.environ["CYLC_DIR"])
                if old_line != cur_line:
                    lines.append(self.LINE_UPDATE_CYLC_DIR)
            elif cur_line.startswith(self.LINE_PREFIX_BATCH_SYS_NAME):
                batch_sys_name = cur_line.replace(
                    self.LINE_PREFIX_BATCH_SYS_NAME, "").strip()
            elif cur_line.startswith(self.LINE_PREFIX_BATCH_SUBMIT_CMD_TMPL):
                submit_opts["batch_submit_cmd_tmpl"] = cur_line.replace(
                    self.LINE_PREFIX_BATCH_SUBMIT_CMD_TMPL, "").strip()
            elif cur_line.startswith(self.LINE_PREFIX_EXECUTION_TIME_LIMIT):
                submit_opts["execution_time_limit"] = float(cur_line.replace(
                    self.LINE_PREFIX_EXECUTION_TIME_LIMIT, "").strip())
            elif cur_line.startswith(self.LINE_PREFIX_JOB_LOG_DIR):
                job_log_dir = cur_line.replace(
                    self.LINE_PREFIX_JOB_LOG_DIR, "").strip()
                os.makedirs(
                    os.path.join(job_log_root, job_log_dir),
                    exist_ok=True)
                handle = open(
                    os.path.join(job_log_root, job_log_dir, "job.tmp"), "wb")

            if handle is None:
                lines.append(cur_line)
            else:
                for line in lines + [cur_line]:
                    handle.write(line.encode())
                lines = []
                if cur_line.startswith(self.LINE_PREFIX_EOF + job_log_dir):
                    handle.close()
                    # Make it executable
                    os.chmod(handle.name, (
                        os.stat(handle.name).st_mode |
                        stat.S_IXUSR | stat.S_IXGRP | stat.S_IXOTH))
                    # Rename from "*/job.tmp" to "*/job"
                    os.rename(handle.name, handle.name[:-4])
                    try:
                        items_map[job_log_dir][1] = batch_sys_name
                        items_map[job_log_dir][2] = submit_opts
                    except KeyError:
                        pass
                    handle = None
                    job_log_dir = None
                    batch_sys_name = None
                    submit_opts = {}
        return items<|MERGE_RESOLUTION|>--- conflicted
+++ resolved
@@ -116,21 +116,15 @@
 from shutil import rmtree
 from signal import SIGKILL
 
-<<<<<<< HEAD
 from cylc.task_message import (
     CYLC_JOB_PID, CYLC_JOB_INIT_TIME, CYLC_JOB_EXIT_TIME, CYLC_JOB_EXIT,
     CYLC_MESSAGE)
-=======
-from cylc.mkdir_p import mkdir_p
 from cylc.cylc_subproc import procopen
 from cylc.task_job_logs import (JOB_LOG_ERR, JOB_LOG_JOB, JOB_LOG_OUT,
                                 JOB_LOG_STATUS)
-from cylc.task_message import (CYLC_JOB_EXIT, CYLC_JOB_EXIT_TIME,
-                               CYLC_JOB_INIT_TIME, CYLC_JOB_PID, CYLC_MESSAGE)
->>>>>>> 3e2bd170
 from cylc.task_outputs import TASK_OUTPUT_SUCCEEDED
 from cylc.wallclock import get_current_time_string
-from parsec.OrderedDict import OrderedDict
+from parsec import OrderedDict
 
 
 class JobPollContext(object):
