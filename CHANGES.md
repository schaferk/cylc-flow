--- conflicted
+++ resolved
@@ -33,18 +33,13 @@
 
 Second Release Candidate for Cylc 8 suitable for acceptance testing.
 
-<<<<<<< HEAD
-## Enhancements
+### Enhancements
+
+[#4736](https://github.com/cylc/cylc-flow/pull/4736) - `rsync` command used for
+remote file installation is now configurable.
 
 [#4655](https://github.com/cylc/cylc-flow/pull/4655) - Enhancements to the
 provided [wrapper script](https://cylc.github.io/cylc-doc/latest/html/installation.html#managing-environments).
-
-=======
-### Enhancements
-
-[#4736](https://github.com/cylc/cylc-flow/pull/4736) - rsync command used for
-remote file installation is now configurable.
->>>>>>> 67178a9e
 
 ### Fixes
 
@@ -52,7 +47,6 @@
 validating/running a Jinja2 workflow (for users who have installed Cylc
 using `pip`.)
 
-<<<<<<< HEAD
 [#4745](https://github.com/cylc/cylc-flow/pull/4745) - Fix traceback when
 running `cylc help all` without optional dependencies installed.
 
@@ -61,11 +55,9 @@
 [#4730](https://github.com/cylc/cylc-flow/pull/4730) - Fix bug on the command
 line when specifying a Cylc ID that includes your username (e.g. `'~user/workflow'`).
 
-=======
 [#4737](https://github.com/cylc/cylc-flow/pull/4737) -
 Fix issue which prevented tasks with incomplete outputs from being rerun by
 subsequent flows.
->>>>>>> 67178a9e
 
 -------------------------------------------------------------------------------
 ## __cylc-8.0rc1 (<span actions:bind='release-date'>Released 2022-02-17</span>)__
