# Selected Cylc Changes

Internal changes that do not directly affect users may not be listed here.  For
all changes see the [closed
milestones](https://github.com/cylc/cylc-flow/milestones?state=closed) for each
release.

## Major Changes in Cylc 8

* Python 2 -> 3.
* Internal communications converted from HTTPS to ZMQ (TCP).
* PyGTK GUIs replaced by:
  * Terminal user interface (TUI) included in cylc-flow.
  * Web user interface provided by the cylc-uiserver package.
* A new scheduling algorithm with support for branched workflows.
* Command line changes:
  * `cylc run` -> `cylc play`
  * `cylc restart` -> `cylc play`
  * `rose suite-run` -> `cylc install; cylc play <id>`
* The core package containing Cylc scheduler program has been renamed cylc-flow.
* Cylc review has been removed, the Cylc 7 version remains Cylc 8 compatible.
* [New documentation](https://cylc.github.io/cylc-doc/latest).

See the [migration guide](https://cylc.github.io/cylc-doc/latest/html/7-to-8/index.html) for a full list of changes.

<!-- The topmost release date is automatically updated by GitHub Actions. When
creating a new release entry be sure to copy & paste the span tag with the
`actions:bind` attribute, which is used by a regex to find the text to be
updated. Only the first match gets replaced, so it's fine to leave the old
ones in. -->
-------------------------------------------------------------------------------
## __cylc-8.0rc4 (<span actions:bind='release-date'>Upcoming</span>)__

Fourth Release Candidate for Cylc 8 suitable for acceptance testing.

### Enhancements

[#4936](https://github.com/cylc/cylc-flow/pull/4936) - Fix incorrect
error messages when workflow CLI commands fail.

[#4877](https://github.com/cylc/cylc-flow/pull/4877) - Upgrade the version of
Jinja2 used by Cylc from 2.11 to 3.0.

[#4896](https://github.com/cylc/cylc-flow/pull/4896) - Allow the setting of
default job runner directives for platforms.

[#4887](https://github.com/cylc/cylc-flow/pull/4887) - Disallow relative paths
in `global.cylc[install]source dirs`.

### Fixes

<<<<<<< HEAD
[#4941](https://github.com/cylc/cylc-flow/pull/4941) - Fix job state for
platform submit-failures.
=======
[#4931](https://github.com/cylc/cylc-flow/pull/4931) - Fix cylc install for
installing workflows from multi-level directories.
>>>>>>> e117e3bd

[#4926](https://github.com/cylc/cylc-flow/pull/4926) - Fix a docstring
formatting problem presenting in the UI mutation flow argument info.

[#4891](https://github.com/cylc/cylc-flow/pull/4891) - Fix bug that could cause
past jobs to be omitted in the UI.

[#4860](https://github.com/cylc/cylc-flow/pull/4860) - Workflow config parsing
will fail if
[owner setting](https://cylc.github.io/cylc-doc/latest/html/reference/config/workflow.html#flow.cylc[runtime][%3Cnamespace%3E][remote]owner)
owner setting is used, as that setting no longer has any effect.

[#4889](https://github.com/cylc/cylc-flow/pull/4889) - `cylc clean`: don't
prompt if no matching workflows.

[#4881](https://github.com/cylc/cylc-flow/pull/4881) - Fix bug where commands
targeting a specific cycle point would not work if using an abbreviated
cycle point format.

-------------------------------------------------------------------------------
## __cylc-8.0rc3 (<span actions:bind='release-date'>Released 2022-05-19</span>)__

Third Release Candidate for Cylc 8 suitable for acceptance testing.

### Enhancements

[#4738](https://github.com/cylc/cylc-flow/pull/4738) and
[#4739](https://github.com/cylc/cylc-flow/pull/4739) - Implement `cylc trigger
[--flow=] [--wait]` for manual triggering with respect to active flows (the
default), specific flows, new flows, or one-off task runs. This replaces
the `--reflow` option from earlier pre-release versions.

[#4743](https://github.com/cylc/cylc-flow/pull/4743) - On stopping a specific
flow, remove active-waiting tasks with no remaining flow numbers.


[#4854](https://github.com/cylc/cylc-flow/pull/4854)
- Expansion and merger of comma separated platform definitions permitted.
- Platform definition regular expressions which match "localhost" but are not
  "localhost" are now explicitly forbidden and will raise an exception.

[#4842](https://github.com/cylc/cylc-flow/pull/4842) -
Improve Jinja2 error reporting when the error is behind an `{% include`.

[#4861](https://github.com/cylc/cylc-flow/pull/4861) - Allow workflow source
 directories to be under `cylc-run`.

[#4828](https://github.com/cylc/cylc-flow/pull/4828) - scan CLI: corrupt
workflow contact files should result in a warning, not a crash.

[#4823](https://github.com/cylc/cylc-flow/pull/4823) - Remove the `--directory`
option for `cylc install` (the functionality has been merged into the
workflow source argument), and rename the `--flow-name` option to
`--workflow-name`.

### Fixes

[#4873](https://github.com/cylc/cylc-flow/pull/4873) - `cylc show`: don't
show prerequisites of past tasks recalled from the DB as unsatisfied.

[#4875](https://github.com/cylc/cylc-flow/pull/4864) - Fix the file name
pattern matching used for emacs syntax highlighting.

[#4864](https://github.com/cylc/cylc-flow/pull/4864) - Allow strings
and more complex data type template variables to be stored correctly
in the workflow database.

[#4863](https://github.com/cylc/cylc-flow/pull/4863) - Execution timeout is no
longer set based on execution time limit. Fixes bug where execution timeout
would get overridden.

[#4844](https://github.com/cylc/cylc-flow/pull/4844) - Fixes bug where
execution polling intervals used in combination with an execution time limit
resulted in incorrect polling intervals.

[#4829](https://github.com/cylc/cylc-flow/pull/4829) -
Suppress deprecated configuration warnings in Cylc 7 compatibility mode.

[#4830](https://github.com/cylc/cylc-flow/pull/4830) -
Workflow scan now detects Cylc 7 suites installed, but not yet run, by Cylc 8.

[#4554](https://github.com/cylc/cylc-flow/pull/4554) - Fix incorrect
implementation of the ISO 8601 recurrence format no. 1
(`R<number>/<start-point>/<second-point>`)
(see [metomi/isodatetime#45](https://github.com/metomi/isodatetime/issues/45)).
This recurrence format was not mentioned in the Cylc documentation, so
this is unlikely to affect you.

[#4748](https://github.com/cylc/cylc-flow/pull/4748) -
`cylc tui` gives a more helpful error message when a workflow is not running;
distinguishing between workflow not running and not in run-directory.

[#4797](https://github.com/cylc/cylc-flow/pull/4797) -
`cylc reload` now triggers a fresh remote file installation for all relevant
platforms, any files configured to be installed will be updated on the remote
platform.

[#4791](https://github.com/cylc/cylc-flow/pull/4791) - Fix bug where task
outputs would not show up in the UI.

[#4777](https://github.com/cylc/cylc-flow/pull/4777) -
Reinstate the Cylc 7 template variables for xtriggers with deprecation warnings.

[#4771](https://github.com/cylc/cylc-flow/pull/4771) -
Fix issue where Cylc 7 workflows could show in `cylc scan` output and in the UI.

[#4720](https://github.com/cylc/cylc-flow/pull/4720) - Fix traceback in
workflow logs when starting or reloading a workflow with an illegal item
(e.g. typo) in the config.

[#4827](https://github.com/cylc/cylc-flow/pull/4827) - Fix bug where specifying
an invalid `--stopcp` would corrupt the workflow database. Also fix
inconsistency between how `[scheduling]stop after cycle point` was handled
on reload/restart compared to the other cycle point settings.

[#4872](https://github.com/cylc/cylc-flow/pull/4872) - Fix bug preventing
`cylc clean <workflow_name>/runN` from working.

[#4769](https://github.com/cylc/cylc-flow/pull/4769) - Fix handling of quoted
command args for invocation on remote run hosts.


-------------------------------------------------------------------------------
## __cylc-8.0rc2 (<span actions:bind='release-date'>Released 2022-03-23</span>)__

Second Release Candidate for Cylc 8 suitable for acceptance testing.

### Enhancements

[#4736](https://github.com/cylc/cylc-flow/pull/4736) - `rsync` command used for
remote file installation is now configurable.

[#4655](https://github.com/cylc/cylc-flow/pull/4655) - Enhancements to the
provided [wrapper script](https://cylc.github.io/cylc-doc/latest/html/installation.html#managing-environments).

### Fixes

[#4703](https://github.com/cylc/cylc-flow/pull/4703) - Fix `ImportError` when
validating/running a Jinja2 workflow (for users who have installed Cylc
using `pip`.)

[#4745](https://github.com/cylc/cylc-flow/pull/4745) - Fix traceback when
running `cylc help all` without optional dependencies installed.

[#4670](https://github.com/cylc/cylc-flow/pull/4670) - Fix several TUI bugs.

[#4730](https://github.com/cylc/cylc-flow/pull/4730) - Fix bug on the command
line when specifying a Cylc ID that includes your username (e.g. `'~user/workflow'`).

[#4737](https://github.com/cylc/cylc-flow/pull/4737) -
Fix issue which prevented tasks with incomplete outputs from being rerun by
subsequent flows.

-------------------------------------------------------------------------------
## __cylc-8.0rc1 (<span actions:bind='release-date'>Released 2022-02-17</span>)__

First Release Candidate for Cylc 8 suitable for acceptance testing.

Cylc 8 beta users will not be able to restart workflows run with previous
Cylc 8 pre-releases due to changes in the workflow database structure
([#4581](https://github.com/cylc/cylc-flow/pull/4581))

### Enhancements

[#4581](https://github.com/cylc/cylc-flow/pull/4581) - Improvements allowing
the UI & TUI to remember more info about past tasks and jobs:
- Job and task history is now loaded into the window about active tasks.
- Reflow future tasks now set to waiting.

[#3931](https://github.com/cylc/cylc-flow/pull/3931) - Convert Cylc to
use the new "Universal Identifier".

[#3931](https://github.com/cylc/cylc-flow/pull/3931),
[#4675](https://github.com/cylc/cylc-flow/pull/4675) - `cylc clean` now
interactively prompts if trying to clean multiple run dirs.

[#4506](https://github.com/cylc/cylc-flow/pull/4506) - Cylc no longer
creates a `flow.cylc` symlink to a `suite.rc` file.
This only affects you if you have used a prior Cylc 8 pre-release.

[#4547](https://github.com/cylc/cylc-flow/pull/4547) - The max scan depth is
now configurable in `global.cylc[install]max depth`, and `cylc install` will
fail if the workflow ID would exceed this depth.

[#4534](https://github.com/cylc/cylc-flow/pull/4534) - Permit jobs
to be run on platforms with no `$HOME` directory.

[#4536](https://github.com/cylc/cylc-flow/pull/4536) - `cylc extract-resources`
renamed `cylc get-resources` and small changes made:
- Cylc wrapper script made available.
- Source argument now before target.
- Metadata as well as names from ``--list`` option.
- Files extracted to to ``target/source_name`` rather than ``target/full/source/path``.

[#4548](https://github.com/cylc/cylc-flow/pull/4548) - Changed the
workflow version control info log file format from modified-INI to JSON.

[#4521](https://github.com/cylc/cylc-flow/pull/4521) - The workflow config
logs (that get written in `log/flow-config/` on start/restart/reload)
are now sparse, i.e. they will no longer be fleshed-out with defaults.

[#4558](https://github.com/cylc/cylc-flow/pull/4558) -
Added a metadata section to the platform and platform group configurations.

[#4561](https://github.com/cylc/cylc-flow/pull/4561) - Moved the tutoral
workflow back into Cylc from Cylc Docs to make it a packaged resource for
anyone with a Cylc installation.

[#4576](https://github.com/cylc/cylc-flow/pull/4576) - Added
`--platform-names` and `--platforms` options to `cylc config` for easy
access to information on configured platforms.

### Fixes

[#4658](https://github.com/cylc/cylc-flow/pull/4658) -
Don't poll waiting tasks (which may have the submit number of a previous job).

[#4620](https://github.com/cylc/cylc-flow/pull/4620) -
Fix queue interactions with the scheduler paused and task held states.

[#4667](https://github.com/cylc/cylc-flow/pull/4667) - Check manually triggered
tasks are not already preparing for job submission.

[#4640](https://github.com/cylc/cylc-flow/pull/4640) - Fix manual triggering of
runahead-limited parentless tasks.

[#4645](https://github.com/cylc/cylc-flow/pull/4645) - Fix behaviour when a
flow catches up to a running force-triggered no-flow task.

[#4566](https://github.com/cylc/cylc-flow/pull/4566) - Fix `cylc scan`
invocation for remote scheduler host on a shared filesystem.

[#4511](https://github.com/cylc/cylc-flow/pull/4511) - Fix clock xtriggers for
large inexact offsets (year, months); restore time check for old-style
(task-property) clock triggers.

[#4568](https://github.com/cylc/cylc-flow/pull/4568) - Disable all CLI colour
output if not to a terminal.

[#4553](https://github.com/cylc/cylc-flow/pull/4553) - Add job submit time
to the datastore.

[#4526](https://github.com/cylc/cylc-flow/pull/4526) - Prevent `runN` and
`run<number>` being allowed as installation target names.

[#4526](https://github.com/cylc/cylc-flow/pull/4526),
[#4549](https://github.com/cylc/cylc-flow/pull/4549) - Prevent installing
workflows with directory names that include reserved filenames such as
`log`, `work`, `runN`, `run<number>` etc.

[#4442](https://github.com/cylc/cylc-flow/pull/4442) - Prevent installation
of workflows inside other installed workflows.

[#4540](https://github.com/cylc/cylc-flow/pull/4540) - Handle the `/` character
in job names, for PBS 19.2.1+.

[#4570](https://github.com/cylc/cylc-flow/pull/4570) - Fix incorrect fallback
to localhost if `[runtime][<task>][remote]host` is unreachable.

[#4543](https://github.com/cylc/cylc-flow/pull/4543) -
`cylc play --stopcp=reload` now takes its value from
`[scheduling]stop after cycle point` instead of using the final cycle point.


-------------------------------------------------------------------------------
## __cylc-8.0b3 (<span actions:bind='release-date'>Released 2021-11-10</span>)__

Fourth beta release of Cylc 8.

(See note on cylc-8 backward-incompatible changes, above)

### Enhancements

[#4355](https://github.com/cylc/cylc-flow/pull/4355) -
The `--workflow-owner` command line option has been removed.

[#4367](https://github.com/cylc/cylc-flow/pull/4367) -
Make the central wrapper work with arbitrary virtual environment names.

[#4343](https://github.com/cylc/cylc-flow/pull/4343) -
Implement required and optional outputs with new graph notation.

[#4324](https://github.com/cylc/cylc-flow/pull/4324) -
Re-implement a basic form of the Cylc 7 `cylc graph` command for static
graph visualisation.

[#4335](https://github.com/cylc/cylc-flow/pull/4335) -
Have validation catch erroneous use of both `expr => bar` and `expr => !bar` in
the same graph.

[#4285](https://github.com/cylc/cylc-flow/pull/4285) - Cylc now automatically
infers the latest numbered run of the workflow for most commands (e.g. you can
run `cylc pause foo` instead of having to type out `foo/run3`).

[#4346](https://github.com/cylc/cylc-flow/pull/4346) -
Use natural sort order for the `cylc scan --sort` option.

[#4313](https://github.com/cylc/cylc-flow/pull/4313) - Change `ignore` to
`reload` for the cycle point cli options (e.g. `--fcp=reload`), as this more
accurately reflects what it's doing. Also improve validation of these
cli options.

[#4389](https://github.com/cylc/cylc-flow/pull/4389) - the `flow.cylc.processed`
(previously called `suite.rc.processed`) is now stored in `log/flow-config/`.

[#4329](https://github.com/cylc/cylc-flow/pull/4329) - Enable selection of
platform from platform group at task job initialization.

[#4430](https://github.com/cylc/cylc-flow/pull/4430) - Log files renamed:
- `log/flow.cylc.processed` ⇒ `log/flow-processed.cylc`
- `log/<datetimes>-run.cylc` ⇒ `log/<datetimes>-start.cylc`

[#4423](https://github.com/cylc/cylc-flow/pull/4423) - Only changes to the
workflow directory are recorded by `log/version`.

[#4404](https://github.com/cylc/cylc-flow/pull/4404) - The Cylc Graph section
now accepts ``&`` and ``|`` as valid line breaks in the same way as ``=>``.

[#4455](https://github.com/cylc/cylc-flow/pull/4455) - `CYLC_WORKFLOW_NAME`
renamed to `CYLC_WORKFLOW_ID`. `CYLC_WORKFLOW_NAME` re-added as
`CYLC_WORKFLOW_ID` shorn of any trailing `runX`.

[#4471](https://github.com/cylc/cylc-flow/pull/4471) - Users now get a different
error for a config item that isn't valid, to one that isn't set.

[#4457](https://github.com/cylc/cylc-flow/pull/4457) - Cylc 8
`cycle point time zone` now defaults to UTC, except in Cylc 7 compatibility mode.

### Fixes

[#4493](https://github.com/cylc/cylc-flow/pull/4493) - handle late job
submission message properly.

[#4443](https://github.com/cylc/cylc-flow/pull/4443) - fix for slow polling
generating an incorrect submit-failed result.

[#4436](https://github.com/cylc/cylc-flow/pull/4436) -
If the workflow is paused, hold tasks just before job prep.
Distinguish between succeeded and expired state icons in `cylc tui`.
Spawn parentless tasks out the runahead limit immediately.

[#4421](https://github.com/cylc/cylc-flow/pull/4421) -
Remove use of the `ps` system call (fixes a bug reported with Alpine Linux).

[#4426](https://github.com/cylc/cylc-flow/pull/4426) -
Fix bug when a conditional expression in the graph contains one task name that
is a substring of another.

[#4399](https://github.com/cylc/cylc-flow/pull/4399) -
Ensure that implicit task names are validated (as opposed to explicit ones).

[#4341](https://github.com/cylc/cylc-flow/pull/4341) -
Remove obsolete Cylc 7 `[scheduling]spawn to max active cycle points` config.

[#4319](https://github.com/cylc/cylc-flow/pull/4319) -
Update cylc reinstall to skip cylc dirs work and share

[#4289](https://github.com/cylc/cylc-flow/pull/4289) - Make `cylc clean`
safer by preventing cleaning of dirs that contain more than one workflow
run dir (use `--force` to override this safeguard).

[#4362](https://github.com/cylc/cylc-flow/pull/4362) -
When using `cylc clean` on a sequential run directory, remove the `runN` symlink
if it points to the removed directory.

[#4395](https://github.com/cylc/cylc-flow/pull/4362) -
Fix ``cylc stop --kill`` which was not actually killing task jobs.

[#4338](https://github.com/cylc/cylc-flow/pull/4338) - Cylc install -C option
now works with relative paths.

[#4440](https://github.com/cylc/cylc-flow/pull/4440) -
Fix an error that could occur during remote clean and other `cylc clean`
improvements.

[#4481](https://github.com/cylc/cylc-flow/pull/4481) -
Removed non-functional ping command from GUI.

[#4445](https://github.com/cylc/cylc-flow/pull/4445) - Cylc will prevent you
using the same name for a platform and a platform group. Which one it should
pick is ambiguous, and is a setup error.

[#4465](https://github.com/cylc/cylc-flow/pull/4465) -
Fix a `ValueError` that could occasionally occur during remote tidy on
workflow shutdown.

-------------------------------------------------------------------------------
## __cylc-8.0b2 (<span actions:bind='release-date'>Released 2021-07-28</span>)__

Third beta release of Cylc 8.

(See note on cylc-8 backward-incompatible changes, above)

### Enhancements

[#4286](https://github.com/cylc/cylc-flow/pull/4286) -
Add an option for displaying source workflows in `cylc scan`.

[#4300](https://github.com/cylc/cylc-flow/pull/4300) - Integer flow labels with
flow metadata, and improved task logging.

[#4291](https://github.com/cylc/cylc-flow/pull/4291) -
Remove obsolete `cylc edit` and `cylc search` commands.

[#4284](https://github.com/cylc/cylc-flow/pull/4284) -
Make `--color=never` work with `cylc <command> --help`.

[#4259](https://github.com/cylc/cylc-flow/pull/4259) -
Ignore pre-initial dependencies with `cylc play --start-task`

[#4103](https://github.com/cylc/cylc-flow/pull/4103) -
Expose runahead limiting to UIs; restore correct force-triggering of queued
tasks for Cylc 8.

[#4250](https://github.com/cylc/cylc-flow/pull/4250) -
Symlink dirs localhost symlinks are now overridable with cli option
`--symlink-dirs`.

[#4218](https://github.com/cylc/cylc-flow/pull/4218) - Add ability to
start a new run from specified tasks instead of a cycle point.

[#4214](https://github.com/cylc/cylc-flow/pull/4214) -
Unify `-v --verbose`, `-q --quiet` and `--debug` options.

[#4174](https://github.com/cylc/cylc-flow/pull/4174) - Terminology: replace
"suite" with "workflow".

[#4177](https://github.com/cylc/cylc-flow/pull/4177) - Remove obsolete
configuration items from `global.cylc[platforms][<platform name>]`:
`run directory`, `work directory` and `suite definition directory`. This
functionality is now provided by `[symlink dirs]`.

[#4142](https://github.com/cylc/cylc-flow/pull/4142) - Record source directory
version control information on installation of a workflow.

[#4238](https://github.com/cylc/cylc-flow/pull/4238) - Future tasks can now
be held in advance using `cylc hold` (previously it was only active tasks
that could be held).

[#4237](https://github.com/cylc/cylc-flow/pull/4237) - `cylc clean` can now
remove specific sub-directories instead of the whole run directory, using the
`--rm` option. There are also the options `--local-only` and `--remote-only`
for choosing to only clean on the local filesystem or remote install targets
respectively.

### Fixes

[#4296](https://github.com/cylc/cylc-flow/pull/4296) -
Patches DNS issues with newer versions of Mac OS.

[#4273](https://github.com/cylc/cylc-flow/pull/4273) -
Remove obsolete Cylc 7 visualization config section.

[#4272](https://github.com/cylc/cylc-flow/pull/4272) - Workflow visualisation
data (data-store) now constrained by final cycle point.

[#4248](https://github.com/cylc/cylc-flow/pull/4248) -
Fix parameter expansion in inherited task environments.

[#4227](https://github.com/cylc/cylc-flow/pull/4227) - Better error messages
when initial cycle point is not valid for the cycling type.

[#4228](https://github.com/cylc/cylc-flow/pull/4228) - Interacting with a
workflow on the cli using `runN` is now supported.

[#4193](https://github.com/cylc/cylc-flow/pull/4193) - Standard `cylc install`
now correctly installs from directories with a `.` in the name. Symlink dirs
now correctly expands environment variables on the remote. Fixes minor cosmetic
bugs.

[#4199](https://github.com/cylc/cylc-flow/pull/4199) -
`cylc validate` and `cylc run` now check task/family names in the `[runtime]`
section for validity.

[#4180](https://github.com/cylc/cylc-flow/pull/4180) - Fix bug where installing
a workflow that uses the deprecated `suite.rc` filename would symlink `flow.cylc`
to the `suite.rc` in the source dir instead of the run dir. Also fixes a couple
of other, small bugs.

[#4222](https://github.com/cylc/cylc-flow/pull/4222) - Fix bug where a
workflow's public database file was not closed properly.

-------------------------------------------------------------------------------
## __cylc-8.0b1 (<span actions:bind='release-date'>Released 2021-04-21</span>)__

Second beta release of Cylc 8.

(See note on cylc-8 backward-incompatible changes, above)

### Enhancements

[#4154](https://github.com/cylc/cylc-flow/pull/4154) -
Deprecate `CYLC_SUITE_DEF_PATH` with `CYLC_SUITE_RUN_DIR` (note the deprecated
variable is still present in the job environment).

[#4164](https://github.com/cylc/cylc-flow/pull/4164) -
Replace the job "host" field with "platform" in the GraphQL schema.

### Fixes

[#4169](https://github.com/cylc/cylc-flow/pull/4169) -
Fix a host ⇒ platform upgrade bug where host names were being popped from task
configs causing subsequent tasks to run on localhost.

[#4173](https://github.com/cylc/cylc-flow/pull/4173) -
Fix the state totals shown in both the UI and TUI, including incorrect counts
during workflow run and post pause.

[#4168](https://github.com/cylc/cylc-flow/pull/4168) - Fix bug where any
errors during workflow shutdown were not logged.

[#4161](https://github.com/cylc/cylc-flow/pull/4161) - Fix bug in in `cylc install`
where a workflow would be installed with the wrong name.

[#4188](https://github.com/cylc/cylc-flow/pull/4188) - Fix incorrect usage
examples for `cylc install`.

-------------------------------------------------------------------------------
## __cylc-8.0b0 (<span actions:bind='release-date'>Released 2021-03-29</span>)__

First beta release of Cylc 8.

(See note on cylc-8 backward-incompatible changes, above)

The filenames `suite.rc` and `global.rc` are now deprecated in favour of
`flow.cylc` and `global.cylc` respectively
([#3755](https://github.com/cylc/cylc-flow/pull/3755)). For backward
compatibility, the `cylc run` command will automatically symlink an existing
`suite.rc` file to `flow.cylc`.

Obsolete *queued* task state replaced by *waiting*, with a queued flag;
queueing logic centralized.
([#4088](https://github.com/cylc/cylc-flow/pull/4088)).

`cylc register` has been replaced by `cylc install`
([#4000](https://github.com/cylc/cylc-flow/pull/4000)).

Added a new command: `cylc clean`, for removing stopped workflows on the local
and any remote filesystems ([#3961](https://github.com/cylc/cylc-flow/pull/3961),
[#4017](https://github.com/cylc/cylc-flow/pull/4017)).

`cylc run` and `cylc restart` have been replaced by `cylc play`, simplifying
how workflows are restarted
([#4040](https://github.com/cylc/cylc-flow/pull/4040)).

`cylc pause` and `cylc play` are now used to pause and resume workflows,
respectively. `cylc hold` and `cylc release` now only hold and release tasks,
not the whole workflow. ([#4076](https://github.com/cylc/cylc-flow/pull/4076))

"Implicit"/"naked" tasks (tasks that do not have an explicit definition in
`flow.cylc[runtime]`) are now disallowed by default
([#4109](https://github.com/cylc/cylc-flow/pull/4109)). You can allow them by
setting `flow.cylc[scheduler]allow implicit tasks` to `True`.

Named checkpoints have been removed ([#3906](https://github.com/cylc/cylc-flow/pull/3906))
due to being a seldom-used feature. Workflows can still be restarted from the
last run, or reflow can be used to achieve the same result.

### Enhancements

[#4119](https://github.com/cylc/cylc-flow/pull/4119) - Reimplement ssh task
communications.

[#4115](https://github.com/cylc/cylc-flow/pull/4115) - Raise an error when
invalid sort keys are provided clients.

[#4105](https://github.com/cylc/cylc-flow/pull/4105) - Replace the
`cylc executable` global config setting with `cylc path`, for consistency with
`cylc` invocation in job scripts.

[#4014](https://github.com/cylc/cylc-flow/pull/4014) - Rename "ready" task
state to "preparing".

[#4000](https://github.com/cylc/cylc-flow/pull/4000) - `cylc install` command
added. Install workflows into cylc run directory from source directories
configured in `global.cylc` (see [#4132](https://github.com/cylc/cylc-flow/pull/4132)),
or from arbitrary locations.

[#4071](https://github.com/cylc/cylc-flow/pull/4071) - `cylc reinstall` command
added.

[#3992](https://github.com/cylc/cylc-flow/pull/3992) - Rename
batch system to job runner.

[#3791](https://github.com/cylc/cylc-flow/pull/3791) - Support Slurm
heterogeneous jobs with a special directive prefix.

[#3974](https://github.com/cylc/cylc-flow/pull/3974) - Template variables,
both in set files and provided via the -s/--set command line options are
now parsed using ast.literal_eval. This permits non-string data types,
strings must now be quoted.

[#3811](https://github.com/cylc/cylc-flow/pull/3811) - Move from cycle based
to `n` distance dependency graph window node generation and pruning of the
data-store (API/visual backing data). Ability to modify distance of live
workflow via API, with default of `n=1`.

[#3899](https://github.com/cylc/cylc-flow/pull/3899) - CLI changes
* Commands no longer re-invoke (so you get `cylc run` not `cylc-run`).
* Improve CLI descriptions and help.
* Internal-only commands now hidden from help.
* New entry point for defining Cylc sub-commands.
* remove `cylc check-software` (use standard tools like pipdeptree)
* remove `cylc nudge` (no longer needed)

[#3884](https://github.com/cylc/cylc-flow/pull/3884) - Directories `run`,
`log`, `share`, `share/cycle`, `work` now have the option to be redirected to
configured directories by symlink.

[#3856](https://github.com/cylc/cylc-flow/pull/3856) - fail the GraphQL query
with a helpful message if the variables defined do not match the expected
values.

[#3853](https://github.com/cylc/cylc-flow/pull/3853) - Update protobuf and
pyzmq.

[#3857](https://github.com/cylc/cylc-flow/pull/3857) - removed the obsolete
"runahead" task state (not used since spawn-on-demand implementation).

[#3816](https://github.com/cylc/cylc-flow/pull/3816) - change `cylc spawn`
command name to `cylc set-outputs` to better reflect its role in Cylc 8.

[#3796](https://github.com/cylc/cylc-flow/pull/3796) - Remote installation is
now on a per install target rather than a per platform basis. `app/`, `bin/`,
`etc/`, `lib/` directories are now installed on the target, configurable in flow.cylc.

[#3724](https://github.com/cylc/cylc-flow/pull/3724) - Re-implemented
the `cylc scan` command line interface and added a Python API for accessing
workflow scanning functionality.

[#3515](https://github.com/cylc/cylc-flow/pull/3515) - spawn-on-demand: a more
efficient way of the evolving the workflow via the graph.

[#3692](https://github.com/cylc/cylc-flow/pull/3692) - Use the `$EDITOR`
and `$GEDITOR` environment variables to determine the default editor to use.

[#3574](https://github.com/cylc/cylc-flow/pull/3574) - use the bash
installation defined in $path rather than hardcoding to /bin/bash.

[#3774](https://github.com/cylc/cylc-flow/pull/3774) - Removed support for
interactive prompt.

[#3798](https://github.com/cylc/cylc-flow/pull/3798) - Deprecated the
`[runtime][X][parameter environment templates]` section and instead allow
templates in `[runtime][X][environment]`.

[#3802](https://github.com/cylc/cylc-flow/pull/3802) - New global config
hierarchy and ability to set site config directory.

[#3848](https://github.com/cylc/cylc-flow/pull/3848) - Deprecated
`[scheduling]max active cycle points` in favour of `[scheduling]runahead limit`.

[#3883](https://github.com/cylc/cylc-flow/pull/3883) - Added a new workflow
config option `[scheduling]stop after cycle point`.

[#3913](https://github.com/cylc/cylc-flow/pull/3913) - Added the ability to
use plugins to parse suite templating variables and additional files to
install. Only one such plugin exists at the time of writing, designed to
parse ``rose-suite.conf`` files in repository "cylc-rose".

[#3955](https://github.com/cylc/cylc-flow/pull/3955) - Global config options
to control the job submission environment.

[#4020](https://github.com/cylc/cylc-flow/pull/4020) - `cylc validate` will no
longer check for a cyclic/circular graph if there are more than 100 tasks,
unless the option  `--check-circular` is used. This is to improve performance.

[#3913](https://github.com/cylc/cylc-flow/pull/3913) - Add ability to use
pre-install entry point from cylc-rose plugin to provide environment and
template variables for a workflow.

[#4023](https://github.com/cylc/cylc-flow/pull/4023) - Add ability to use
post-install entry point from cylc-rose to use Rose style CLI settings of
configurations in Cylc install. If Cylc-rose is installed three new CLI
options will be available:
- `--opt_conf_keys="foo, bar"`
- `--defines="[env]FOO=BAR"`
- `--suite-defines="FOO=BAR"`

[#4101](https://github.com/cylc/cylc-flow/pull/4101) - Add the ability to
ignore (clear) rose install options from an earlier install:
`cylc reinstall --clear-rose-install-options`

[#4094](https://github.com/cylc/cylc-flow/pull/4094) - Prevent Cylc from
rsyncing the following files on install and reinstall:
- `rose-suite.conf`
- `opt/rose-suite-cylc-install.conf`
These files should be handled by the cylc-rose plugin if you require them.

[#4126](https://github.com/cylc/cylc-flow/pull/4126) - Make obsolete the config
``flow.cylc:[runtime][__TASK__][remote]suite definition directory``.

[#4098](https://github.com/cylc/cylc-flow/pull/4098) - Provide a dictionary called
CYLC_TEMPLATE_VARS into the templating environment.

[#4099](https://github.com/cylc/cylc-flow/pull/4099) - Unify `cylc get-suite-config`
and `cylc get-site-config` commands as `cylc config`. Some options have been
removed.

### Fixes

[#3984](https://github.com/cylc/cylc-flow/pull/3984) - Only write task
event timers to the database when they have changed (reverts behaviour
change in 7.8.6). This corrects last updated db entries and reduces filesystem
load.

[#3917](https://github.com/cylc/cylc-flow/pull/3917) - Fix a bug that caused
one of the hostname resolution tests to fail in certain environments.

[#3879](https://github.com/cylc/cylc-flow/pull/3879) - Removed Google
Groups e-mail from pip packaging metadata. Users browsing PYPI will have
to visit our website to find out how to reach us (we are using Discourse
and it does not offer an e-mail address).

[#3859](https://github.com/cylc/cylc-flow/pull/3859) - Fixes the query of
broadcast states to retrieve only the data for the requested ID, instead
of returning all the broadcast states in the database.

[#3815](https://github.com/cylc/cylc-flow/pull/3815) - Fixes a minor bug in the
auto-restart functionality which caused suites to wait for local jobs running
on *any* host to complete before restarting.

[#3732](https://github.com/cylc/cylc-flow/pull/3732) - XTrigger labels
are now validated to ensure that runtime errors can not occur when
exporting environment variables.

[#3632](https://github.com/cylc/cylc-flow/pull/3632) - Fix a bug that was causing
`UTC mode` specified in global config to be pretty much ignored.

[#3614](https://github.com/cylc/cylc-flow/pull/3614) - Ensure the suite always
restarts using the same time zone as the last `cylc run`.

[#3788](https://github.com/cylc/cylc-flow/pull/3788),
[#3820](https://github.com/cylc/cylc-flow/pull/3820) - Task messages and
task outputs/message triggers are now validated.

[#3614](https://github.com/cylc/cylc-flow/pull/3795) - Fix error when running
`cylc ping --verbose $SUITE`.

[#3852](https://github.com/cylc/cylc-flow/pull/3852) - Prevents registering a
workflow in a sub-directory of a run directory (as `cylc scan` would not be
able to find it).

[#3452](https://github.com/cylc/cylc-flow/pull/3452) - Fix param graph
issue when mixing offset and conditional (e.g. foo<m-1> & baz => foo<m>).

[#3982](https://github.com/cylc/cylc-flow/pull/3982) - Fix bug preventing
workflow from shutting down properly on a keyboard interrupt (Ctrl+C) in
Python 3.8+.

[#4011](https://github.com/cylc/cylc-flow/pull/4011) - Fix bug where including
a trailing slash in the suite/workflow name would cause `cylc stop`
(and possibly other commands) to silently fail.

[#4046](https://github.com/cylc/cylc-flow/pull/4046) - Fix bug where a workflow
database could still be active for a short time after the workflow stops.

-------------------------------------------------------------------------------
## __cylc-8.0a2 (2020-07-03)__

Third alpha release of Cylc 8.

(See note on cylc-8 backward-incompatible changes, above)

The commands `cylc submit` and `cylc jobscript` have been removed.

### Enhancements

[#3389](https://github.com/cylc/cylc-flow/pull/3389) - Publisher/Subscriber
network components added (0MQ PUB/SUB pattern). Used to publish fine-grained
data-store updates for the purposes of UI Server data sync, this change also
includes CLI utility: `cylc subscribe`.

[#3402](https://github.com/cylc/cylc-flow/pull/3402) - removed automatic task
job status message retries (problems that prevent message transmission are
almost never transient, and in practice job polling is the only way to
recover).

[#3463](https://github.com/cylc/cylc-flow/pull/3463) - cylc tui:
A new terminal user interface to replace the old `cylc monitor`.
An interactive collapsible tree to match the new web interface.

[#3559](https://github.com/cylc/cylc-flow/pull/3559) - Cylc configuration
files are now auto-documented from their definitions.

[#3617](https://github.com/cylc/cylc-flow/pull/3617) - For integer cycling mode
there is now a default initial cycle point of 1.

[#3423](https://github.com/cylc/cylc-flow/pull/3423) - automatic task retries
re-implemented using xtriggers. Retrying tasks will now be in the "waiting"
state with a wall_clock xtrigger set for the retry time.

### Fixes

[#3618](https://github.com/cylc/cylc-flow/pull/3618) - Clear queue configuration
warnings for referencing undefined or unused tasks.

[#3596](https://github.com/cylc/cylc-flow/pull/3596) - Fix a bug that could
prevent housekeeping of the task_action_timers DB table and cause many warnings
at restart.

[#3602](https://github.com/cylc/cylc-flow/pull/3602) - Fix a bug that prevented
cycle point format conversion by the `cylc suite-state` command and the
`suite_state` xtrigger function, if the target suite used the default format
but downstream command or suite did not.

[#3541](https://github.com/cylc/cylc-flow/pull/3541) - Don't warn that a task
was already added to an internal queue, if the queue is the same.

[#3409](https://github.com/cylc/cylc-flow/pull/3409) - prevent cylc-run from
creating directories when executed for suites that do not exist.

[#3433](https://github.com/cylc/cylc-flow/pull/3433) - fix server abort at
shutdown during remote run dir tidy (introduced during Cylc 8 development).

[#3493](https://github.com/cylc/cylc-flow/pull/3493) - Update jinja2 and
pyzmq, as well as some test/dev dependencies. Fixes Jinja2 error where
validation shows incorrect context.

[#3531](https://github.com/cylc/cylc-flow/pull/3531) - Fix job submission to
SLURM when task name has a percent `%` character.

[#3543](https://github.com/cylc/cylc-flow/pull/3543) - fixed pipe polling
issue observed on darwin (BSD) which could cause Cylc to hang.

-------------------------------------------------------------------------------
## __cylc-8.0a1 (2019-09-18)__

Second alpha release of Cylc 8.

(See note on cylc-8 backward-incompatible changes, above)

### Enhancements

[#3377](https://github.com/cylc/cylc-flow/pull/3377) - removed support for
sourcing `job-init-env.sh` in task job scripts. Use bash login scripts instead.

[#3302](https://github.com/cylc/cylc-flow/pull/3302) - improve CLI
task-globbing help.

[#2935](https://github.com/cylc/cylc-flow/pull/2935) - support alternate run
directories, particularly for sub-suites.

[#3096](https://github.com/cylc/cylc-flow/pull/3096) - add colour to the
Cylc CLI.

[#2963](https://github.com/cylc/cylc-flow/pull/2963) - make suite context
available before config parsing.

[#3274](https://github.com/cylc/cylc-flow/pull/3274) - disallow the use of
special characters in suite names.

[#3001](https://github.com/cylc/cylc-flow/pull/3001) - simplify cylc version,
dropping VERSION file and git info.

[#3007](https://github.com/cylc/cylc-flow/pull/3007) - add tests for quoting
of tilde expressions in environment section.

[#3006](https://github.com/cylc/cylc-flow/pull/3006) - remove cylc.profiling
package and cylc-profile-battery.

[#2998](https://github.com/cylc/cylc-flow/pull/2998) - Bandit security
recommendations for Cylc 8 target.

[#3024](https://github.com/cylc/cylc-flow/pull/3024) - remove remaining Cylc
Review files.

[#3022](https://github.com/cylc/cylc-flow/pull/3022) - removed LaTeX support
from check-software.

[#3029](https://github.com/cylc/cylc-flow/pull/3029) - remove dev-suites
from tests.

[#3036](https://github.com/cylc/cylc-flow/pull/3036) - re-enable EmPy
templating.

[#3044](https://github.com/cylc/cylc-flow/pull/3044) - remove GTK labels
from task states.

[#3055](https://github.com/cylc/cylc-flow/pull/3055) - simplify regexes.

[#2995](https://github.com/cylc/cylc-flow/pull/2995) - elegantly handle
known errors.

[#3069](https://github.com/cylc/cylc-flow/pull/3069) - make Python 3.7 the
min version for Cylc.

[#3068](https://github.com/cylc/cylc-flow/pull/3068) - add shellcheck to
lint shell script files.

[#3088](https://github.com/cylc/cylc-flow/pull/3088) - remove obsolete
ksh support.

[#3091](https://github.com/cylc/cylc-flow/pull/3091) - remove useless
license commands.

[#3095](https://github.com/cylc/cylc-flow/pull/3095) - run prove with
--timer.

[#3093](https://github.com/cylc/cylc-flow/pull/3093) - job.sh: run
as bash only.

[#3101](https://github.com/cylc/cylc-flow/pull/3101) - add kill all to
functional tests.

[#3123](https://github.com/cylc/cylc-flow/pull/3123) - remove Kafka
xtrigger example.

[#2990](https://github.com/cylc/cylc-flow/pull/2990) - make cylc a module.

[#3131](https://github.com/cylc/cylc-flow/pull/3131) - renamed cylc to
cylc-flow, and simplified project summary.

[#3140](https://github.com/cylc/cylc-flow/pull/3140) - cylc-flow rename in
README badges, setup.py, and a few more places.

[#3138](https://github.com/cylc/cylc-flow/pull/3138) - add suite aborted
event.

[#3132](https://github.com/cylc/cylc-flow/pull/3132) - move parsec to
cylc.parsec.

[#3113](https://github.com/cylc/cylc-flow/pull/3113) - document
select_autoescape security ignore.

[#3083](https://github.com/cylc/cylc-flow/pull/3083) - extend
ZMQClient and update docstrings.

[#3155](https://github.com/cylc/cylc-flow/pull/3155) - remove changed
variable in async_map.

[#3135](https://github.com/cylc/cylc-flow/pull/3135) - incorporate
jinja2filters into cylc.flow.jinja.filters, and use native namespaces.

[#3134](https://github.com/cylc/cylc-flow/pull/3134) - update how
CYLC_DIR is used in Cylc.

[#3165](https://github.com/cylc/cylc-flow/pull/3165) - added GitHub
Issue and Pull Request templates.

[#3272](https://github.com/cylc/cylc-flow/pull/3272),
[#3191](https://github.com/cylc/cylc-flow/pull/3191) - uniform configuration
section level for defining non-cycling and cycling graphs. E.g.:

```
# Deprecated Syntax
[scheduling]
    initial cycle point = next(T00)
    [[dependencies]]
        [[[P1D]]]
            graph = task1 => task2
```

Can now be written as:

```
# New Syntax
[scheduling]
    initial cycle point = next(T00)
    [[graph]]
        P1D = task1 => task2
```

[#3249](https://github.com/cylc/cylc-flow/pull/3249) - export the environment
variable `ISODATETIMEREF` (reference time for the `isodatetime` command from
[metomi-isodatetime](https://github.com/metomi/isodatetime/)) in task jobs to
have the same value as `CYLC_TASK_CYCLE_POINT`.

[#3286](https://github.com/cylc/cylc-flow/pull/3286) -
Removed the `cylc check-triggering` command.
Changed the `suite.rc` schema:
* Removed `[cylc]log resolved dependencies`
* Removed `[cylc][[reference test]]*` except `expected task failures`.
* Moved `[cylc]abort if any task fails` to
  `[cylc][[events]]abort if any task fails` so it lives with the other
  `abort if/on ...` settings.

[#3351](https://github.com/cylc/cylc-flow/pull/3351) - sped up suite validation
(which also affects responsiveness of suite controllers during suite startup,
restarts, and reloads).  Impact of the speedup is most noticeable when dealing
with suite configurations that contain tasks with many task outputs.

[#3358](https://github.com/cylc/cylc-flow/pull/3358) - on submitting jobs to
SLURM or LSF, the job names will now follow the pattern `task.cycle.suite`
(instead of `suite.task.cycle`), for consistency with jobs on PBS.

[#3356](https://github.com/cylc/cylc-flow/pull/3356) - default job name length
maximum for PBS is now 236 characters (i.e. assuming PBS 13 or newer). If you
are still using PBS 12 or older, you should add a site configuration to
restrict it to 15 characters.

### Fixes

[#3308](https://github.com/cylc/cylc-flow/pull/3308) - fix a long-standing bug
causing suites to stall some time after reloading a suite definition that
removed tasks from the graph.

[#3287](https://github.com/cylc/cylc-flow/pull/3287) - fix xtrigger
cycle-sequence specificity.

[#3258](https://github.com/cylc/cylc-flow/pull/3258) - leave '%'-escaped string
templates alone in xtrigger arguments.

[#3010](https://github.com/cylc/cylc-flow/pull/3010) - fixes except KeyError
in task_job_mgr.

[#3031](https://github.com/cylc/cylc-flow/pull/3031) - convert range to list
so that we can use reduce.

[#3040](https://github.com/cylc/cylc-flow/pull/3040) - add check for zero
to xrandom.

[#3018](https://github.com/cylc/cylc-flow/pull/3018) - subprocpool: use
SpooledTemporaryFile instead of TemporaryFile.

[#3032](https://github.com/cylc/cylc-flow/pull/3032) - fix syntax for
array access in cylc check-software.

[#3035](https://github.com/cylc/cylc-flow/pull/3035) - fix scheduler#shutdown
when reference-log option is used.

[#3056](https://github.com/cylc/cylc-flow/pull/3056) - fix suite freeze on
non-existent xtrigger.

[#3060](https://github.com/cylc/cylc-flow/pull/3060) - fix bug when an
AttributeError is raised, and add unit tests for xtrigger.

[#3015](https://github.com/cylc/cylc-flow/pull/3015) - use global client
zmq context.

[#3092](https://github.com/cylc/cylc-flow/pull/3092) - fix recent
shellcheck-inspired quoting errors.

[#3085](https://github.com/cylc/cylc-flow/pull/3085) - fix cylc-search
for directories without suite.rc.

[#3105](https://github.com/cylc/cylc-flow/pull/3105) - fix work location
assumption in a test.

[#3112](https://github.com/cylc/cylc-flow/pull/3112) - prepend custom
Jinja2 paths.

[#3130](https://github.com/cylc/cylc-flow/pull/3130) - remove Python 2
compatibility in setup.py for wheel.

[#3137](https://github.com/cylc/cylc-flow/pull/3137) - fix job kill
hold-retry logic.

[#3077](https://github.com/cylc/cylc-flow/pull/3077) - support single
port configuration for zmq.

[#3153](https://github.com/cylc/cylc-flow/pull/3153) - fix bug in
async_map.

[#3164](https://github.com/cylc/cylc-flow/pull/3164) - fix pclient
undefined error.

[#3173](https://github.com/cylc/cylc-flow/issues/3173) - NameError when
invalid cylc command is used (instead of a ValueError).

[#3003](https://github.com/cylc/cylc-flow/pull/3003) - Fix inheritance
with quotes using shlex.

[#3184](https://github.com/cylc/cylc-flow/pull/3184) - Fix restart
correctness when the suite has a hold point, stop point, a stop task, a stop
clock time and/or an auto stop option. These settings are now stored in the
suite run SQLite file and are retrieved on suite restart. In addition, the
settings are removed when they are consumed, e.g. if the suite stopped
previously on reaching the stop point, the stop point would be consumed, so
that on restart the suite would not stop again immediately.

The `cylc run` command can now accept `--initial-cycle-point=CYCLE-POINT`
(`--icp=CYCLE-POINT)` and `--start-cycle-point=CYCLE-POINT` options. This
change should allow the command to have  a more uniform interface with commands
such as `cylc validate`, and with the final/stop cycle point options).

After this change:
* `cylc run SUITE POINT` is equivalent to `cylc run --icp=POINT SUITE`.
* `cylc run -w SUITE POINT` is equivalent to
  `cylc run -w --start-point=POINT SUITE`.

The `cylc run` and `cylc restart` commands can now accept the
`--final-cycle-point=POINT` and `--stop-cycle-point=POINT` options. The
`--until=POINT` option is now an alias for `--final-cycle-point=POINT` option.

The `cylc run` and `cylc restart` commands can now accept the new
`--auto-shutdown` option. This option overrides the equivalent suite
configuration to force auto shutdown to be enabled. Previously, it is only
possible to disable auto shutdown on the command line.

[#3236](https://github.com/cylc/cylc-flow/pull/3236) - Fix submit number
increment logic on insert of family with tasks that were previously submitted.

[#3276](https://github.com/cylc/cylc-flow/pull/3276) - Fix log & DB recording
of broadcasts from xtriggers so they register all settings, not just one.

[#3325](https://github.com/cylc/cylc-flow/pull/3325) - Fix task event handler
*start_time* being unavailable in *started* events.

### Documentation

[#3181](https://github.com/cylc/cylc-flow/pull/3181) - moved documentation to
the new cylc/cylc-doc repository.

[#3025](https://github.com/cylc/cylc-flow/pull/3025) - fix dev-suites
reference in docs (now in examples).

[#3004](https://github.com/cylc/cylc-flow/pull/3004) - document suite
runtime interface.

[#3066](https://github.com/cylc/cylc-flow/pull/3066) - minor fix to
docs about exit-script.

[#3108](https://github.com/cylc/cylc-flow/pull/3108) - anatomy of a
job script.

[#3129](https://github.com/cylc/cylc-flow/pull/3129) - added
SECURITY.md.

[#3151](https://github.com/cylc/cylc-flow/pull/3151) - fix documentation
heading levels.

[#3158](https://github.com/cylc/cylc-flow/pull/3158) - fix \ in doco
when wrapped in ``..``.

### Security issues

None. Note that we added a `SECURITY.md` file in this release (see #3129)
with instructions for reporting security issues, as well as a
listing with current incident reports.

-------------------------------------------------------------------------------
## __cylc-8.0a0 (2019-03-12)__

First alpha release of Cylc 8. Also first release of Cylc uploaded
to PYPI: https://pypi.org/project/cylc-flow/.

(See note on cylc-8 backward-incompatible changes, above)

### Enhancements

[#2936](https://github.com/cylc/cylc-flow/pull/2936) - remove obsolete commands,
modules, configuration, and documentation.

[#2966](https://github.com/cylc/cylc-flow/pull/2966) - port Cylc to Python 3.

### Fixes

None.

### Documentation

[#2939](https://github.com/cylc/cylc-flow/pull/2939) - use higher contrast link
colours for the generated documentation.

[#2954](https://github.com/cylc/cylc-flow/pull/2954) - fix jinja2 variable
setting example suites.

[#2951](https://github.com/cylc/cylc-flow/pull/2951) - amend makefile command
and address warning.

[#2971](https://github.com/cylc/cylc-flow/pull/2971) - general single- and
multi-page User Guides.

### Security issues

None.

-------------------------------------------------------------------------------

**For changes prior to Cylc 8, see https://github.com/cylc/cylc-flow/blob/7.8.x/CHANGES.md**<|MERGE_RESOLUTION|>--- conflicted
+++ resolved
@@ -49,13 +49,11 @@
 
 ### Fixes
 
-<<<<<<< HEAD
 [#4941](https://github.com/cylc/cylc-flow/pull/4941) - Fix job state for
 platform submit-failures.
-=======
+
 [#4931](https://github.com/cylc/cylc-flow/pull/4931) - Fix cylc install for
 installing workflows from multi-level directories.
->>>>>>> e117e3bd
 
 [#4926](https://github.com/cylc/cylc-flow/pull/4926) - Fix a docstring
 formatting problem presenting in the UI mutation flow argument info.
