--- conflicted
+++ resolved
@@ -35,13 +35,11 @@
 
 ### Enhancements
 
-<<<<<<< HEAD
 [#4842](https://github.com/cylc/cylc-flow/pull/4842) -
 Improve Jinja2 error reporting when the error is behind an `{% include`.
-=======
+
 [#4828](https://github.com/cylc/cylc-flow/pull/4828) - scan CLI: corrupt
 workflow contact files should result in a warning, not a crash.
->>>>>>> 3af18367
 
 [#4823](https://github.com/cylc/cylc-flow/pull/4823) - Remove the `--directory`
 option for `cylc install` (the functionality has been merged into the
